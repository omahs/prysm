package blocks

import (
	"fmt"

	"github.com/pkg/errors"
	ssz "github.com/prysmaticlabs/fastssz"
	field_params "github.com/prysmaticlabs/prysm/v3/config/fieldparams"
	"github.com/prysmaticlabs/prysm/v3/consensus-types/interfaces"
	types "github.com/prysmaticlabs/prysm/v3/consensus-types/primitives"
	enginev1 "github.com/prysmaticlabs/prysm/v3/proto/engine/v1"
	eth "github.com/prysmaticlabs/prysm/v3/proto/prysm/v1alpha1"
	validatorpb "github.com/prysmaticlabs/prysm/v3/proto/prysm/v1alpha1/validator-client"
	"github.com/prysmaticlabs/prysm/v3/runtime/version"
)

// BeaconBlockIsNil checks if any composite field of input signed beacon block is nil.
// Access to these nil fields will result in run time panic,
// it is recommended to run these checks as first line of defense.
func BeaconBlockIsNil(b interfaces.SignedBeaconBlock) error {
	if b == nil || b.IsNil() {
		return ErrNilSignedBeaconBlock
	}
	return nil
}

// Signature returns the respective block signature.
func (b *SignedBeaconBlock) Signature() [field_params.BLSSignatureLength]byte {
	return b.signature
}

// Block returns the underlying beacon block object.
func (b *SignedBeaconBlock) Block() interfaces.BeaconBlock {
	return b.block
}

<<<<<<< HEAD
// SetBlock sets the underlying beacon block object.
func (b *SignedBeaconBlock) SetBlock(blk interfaces.BeaconBlock) error {
	copied, err := blk.Copy()
	if err != nil {
		return err
	}
	b.block.slot = copied.Slot()
	b.block.parentRoot = copied.ParentRoot()
	b.block.stateRoot = copied.StateRoot()
	b.block.stateRoot = copied.StateRoot()
	b.block.proposerIndex = copied.ProposerIndex()
	b.block.body.randaoReveal = copied.Body().RandaoReveal()
	b.block.body.eth1Data = copied.Body().Eth1Data()
	b.block.body.graffiti = copied.Body().Graffiti()
	b.block.body.proposerSlashings = copied.Body().ProposerSlashings()
	b.block.body.attesterSlashings = copied.Body().AttesterSlashings()
	b.block.body.attestations = copied.Body().Attestations()
	b.block.body.deposits = copied.Body().Deposits()
	b.block.body.voluntaryExits = copied.Body().VoluntaryExits()
	if b.version >= version.Altair {
		syncAggregate, err := copied.Body().SyncAggregate()
		if err != nil {
			return err
		}
		b.block.body.syncAggregate = syncAggregate
	}
	if b.version >= version.Bellatrix {
		executionData, err := copied.Body().Execution()
		if err != nil {
			return err
		}
		if b.block.body.isBlinded {
			b.block.body.executionPayloadHeader = executionData
		} else {
			b.block.body.executionPayload = executionData
		}
	}
	if b.version >= version.Capella {
		changes, err := copied.Body().BLSToExecutionChanges()
		if err != nil {
			return err
		}
		b.block.body.blsToExecutionChanges = changes
	}
	if b.version >= version.EIP4844 {
		kzgs, err := copied.Body().BlobKzgCommitments()
		if err != nil {
			return err
		}
		b.block.body.blobKzgCommitments = kzgs
	}
	return nil
}

=======
>>>>>>> 96981a07
// IsNil checks if the underlying beacon block is nil.
func (b *SignedBeaconBlock) IsNil() bool {
	return b == nil || b.block.IsNil()
}

// Copy performs a deep copy of the signed beacon block object.
func (b *SignedBeaconBlock) Copy() (interfaces.SignedBeaconBlock, error) {
	if b == nil {
		return nil, nil
	}

	pb, err := b.Proto()
	if err != nil {
		return nil, err
	}
	switch b.version {
	case version.Phase0:
		cp := eth.CopySignedBeaconBlock(pb.(*eth.SignedBeaconBlock))
		return initSignedBlockFromProtoPhase0(cp)
	case version.Altair:
		cp := eth.CopySignedBeaconBlockAltair(pb.(*eth.SignedBeaconBlockAltair))
		return initSignedBlockFromProtoAltair(cp)
	case version.Bellatrix:
		if b.IsBlinded() {
			cp := eth.CopySignedBlindedBeaconBlockBellatrix(pb.(*eth.SignedBlindedBeaconBlockBellatrix))
			return initBlindedSignedBlockFromProtoBellatrix(cp)
		}
		cp := eth.CopySignedBeaconBlockBellatrix(pb.(*eth.SignedBeaconBlockBellatrix))
		return initSignedBlockFromProtoBellatrix(cp)
	case version.Capella:
		if b.IsBlinded() {
			cp := eth.CopySignedBlindedBeaconBlockCapella(pb.(*eth.SignedBlindedBeaconBlockCapella))
			return initBlindedSignedBlockFromProtoCapella(cp)
		}
		cp := eth.CopySignedBeaconBlockCapella(pb.(*eth.SignedBeaconBlockCapella))
		return initSignedBlockFromProtoCapella(cp)
	case version.EIP4844:
		if b.IsBlinded() {
			cp := eth.CopySignedBlindedBeaconBlock4844(pb.(*eth.SignedBlindedBeaconBlock4844))
			return initBlindedSignedBlockFromProto4844(cp)
		}
		cp := eth.CopySignedBeaconBlock4844(pb.(*eth.SignedBeaconBlock4844))
		return initSignedBlockFromProto4844(cp)
	default:
		return nil, errIncorrectBlockVersion
	}
}

// PbGenericBlock returns a generic signed beacon block.
func (b *SignedBeaconBlock) PbGenericBlock() (*eth.GenericSignedBeaconBlock, error) {
	pb, err := b.Proto()
	if err != nil {
		return nil, err
	}
	switch b.version {
	case version.Phase0:
		return &eth.GenericSignedBeaconBlock{
			Block: &eth.GenericSignedBeaconBlock_Phase0{Phase0: pb.(*eth.SignedBeaconBlock)},
		}, nil
	case version.Altair:
		return &eth.GenericSignedBeaconBlock{
			Block: &eth.GenericSignedBeaconBlock_Altair{Altair: pb.(*eth.SignedBeaconBlockAltair)},
		}, nil
	case version.Bellatrix:
		if b.IsBlinded() {
			return &eth.GenericSignedBeaconBlock{
				Block: &eth.GenericSignedBeaconBlock_BlindedBellatrix{BlindedBellatrix: pb.(*eth.SignedBlindedBeaconBlockBellatrix)},
			}, nil
		}
		return &eth.GenericSignedBeaconBlock{
			Block: &eth.GenericSignedBeaconBlock_Bellatrix{Bellatrix: pb.(*eth.SignedBeaconBlockBellatrix)},
		}, nil
	case version.Capella:
		if b.IsBlinded() {
			return &eth.GenericSignedBeaconBlock{
				Block: &eth.GenericSignedBeaconBlock_BlindedCapella{BlindedCapella: pb.(*eth.SignedBlindedBeaconBlockCapella)},
			}, nil
		}
		return &eth.GenericSignedBeaconBlock{
			Block: &eth.GenericSignedBeaconBlock_Capella{Capella: pb.(*eth.SignedBeaconBlockCapella)},
		}, nil
	case version.EIP4844:
		if b.IsBlinded() {
			return &eth.GenericSignedBeaconBlock{
				Block: &eth.GenericSignedBeaconBlock_Blinded_EIP4844{Blinded_EIP4844: pb.(*eth.SignedBlindedBeaconBlock4844)},
			}, nil
		}
		return &eth.GenericSignedBeaconBlock{
			Block: &eth.GenericSignedBeaconBlock_EIP4844{EIP4844: pb.(*eth.SignedBeaconBlock4844)},
		}, nil
	default:
		return nil, errIncorrectBlockVersion
	}

}

// PbPhase0Block returns the underlying protobuf object.
func (b *SignedBeaconBlock) PbPhase0Block() (*eth.SignedBeaconBlock, error) {
	if b.version != version.Phase0 {
		return nil, ErrNotSupported("PbPhase0Block", b.version)
	}
	pb, err := b.Proto()
	if err != nil {
		return nil, err
	}
	return pb.(*eth.SignedBeaconBlock), nil
}

// PbAltairBlock returns the underlying protobuf object.
func (b *SignedBeaconBlock) PbAltairBlock() (*eth.SignedBeaconBlockAltair, error) {
	if b.version != version.Altair {
		return nil, ErrNotSupported("PbAltairBlock", b.version)
	}
	pb, err := b.Proto()
	if err != nil {
		return nil, err
	}
	return pb.(*eth.SignedBeaconBlockAltair), nil
}

// PbBellatrixBlock returns the underlying protobuf object.
func (b *SignedBeaconBlock) PbBellatrixBlock() (*eth.SignedBeaconBlockBellatrix, error) {
	if b.version != version.Bellatrix || b.IsBlinded() {
		return nil, ErrNotSupported("PbBellatrixBlock", b.version)
	}
	pb, err := b.Proto()
	if err != nil {
		return nil, err
	}
	return pb.(*eth.SignedBeaconBlockBellatrix), nil
}

// PbBlindedBellatrixBlock returns the underlying protobuf object.
func (b *SignedBeaconBlock) PbBlindedBellatrixBlock() (*eth.SignedBlindedBeaconBlockBellatrix, error) {
	if b.version != version.Bellatrix || !b.IsBlinded() {
		return nil, ErrNotSupported("PbBlindedBellatrixBlock", b.version)
	}
	pb, err := b.Proto()
	if err != nil {
		return nil, err
	}
	return pb.(*eth.SignedBlindedBeaconBlockBellatrix), nil
}

// PbCapellaBlock returns the underlying protobuf object.
func (b *SignedBeaconBlock) PbCapellaBlock() (*eth.SignedBeaconBlockCapella, error) {
	if b.version != version.Capella || b.IsBlinded() {
		return nil, ErrNotSupported("PbCapellaBlock", b.version)
	}
	pb, err := b.Proto()
	if err != nil {
		return nil, err
	}
	return pb.(*eth.SignedBeaconBlockCapella), nil
}

// PbBlindedCapellaBlock returns the underlying protobuf object.
func (b *SignedBeaconBlock) PbBlindedCapellaBlock() (*eth.SignedBlindedBeaconBlockCapella, error) {
	if b.version != version.Capella || !b.IsBlinded() {
		return nil, ErrNotSupported("PbBlindedCapellaBlock", b.version)
	}
	pb, err := b.Proto()
	if err != nil {
		return nil, err
	}
	return pb.(*eth.SignedBlindedBeaconBlockCapella), nil
}

// Pb4844Block returns the underlying protobuf object.
func (b *SignedBeaconBlock) Pb4844Block() (*eth.SignedBeaconBlock4844, error) {
	if b.version != version.EIP4844 || b.IsBlinded() {
		return nil, ErrNotSupported("Pb4844Block", b.version)
	}
	pb, err := b.Proto()
	if err != nil {
		return nil, err
	}
	return pb.(*eth.SignedBeaconBlock4844), nil
}

// PbBlinded4844Block returns the underlying protobuf object.
func (b *SignedBeaconBlock) PbBlinded4844Block() (*eth.SignedBlindedBeaconBlock4844, error) {
	if b.version != version.EIP4844 || !b.IsBlinded() {
		return nil, ErrNotSupported("PbBlinded4844Block", b.version)
	}
	pb, err := b.Proto()
	if err != nil {
		return nil, err
	}
	return pb.(*eth.SignedBlindedBeaconBlock4844), nil
}

// ToBlinded converts a non-blinded block to its blinded equivalent.
func (b *SignedBeaconBlock) ToBlinded() (interfaces.SignedBeaconBlock, error) {
	if b.version < version.Bellatrix {
		return nil, ErrUnsupportedVersion
	}
	if b.IsBlinded() {
		return b, nil
	}
	if b.block.IsNil() {
		return nil, errors.New("cannot convert nil block to blinded format")
	}
	payload, err := b.block.Body().Execution()
	if err != nil {
		return nil, err
	}

	switch p := payload.Proto().(type) {
	case *enginev1.ExecutionPayload:
		header, err := PayloadToHeader(payload)
		if err != nil {
			return nil, err
		}
		return initBlindedSignedBlockFromProtoBellatrix(
			&eth.SignedBlindedBeaconBlockBellatrix{
				Block: &eth.BlindedBeaconBlockBellatrix{
					Slot:          b.block.slot,
					ProposerIndex: b.block.proposerIndex,
					ParentRoot:    b.block.parentRoot[:],
					StateRoot:     b.block.stateRoot[:],
					Body: &eth.BlindedBeaconBlockBodyBellatrix{
						RandaoReveal:           b.block.body.randaoReveal[:],
						Eth1Data:               b.block.body.eth1Data,
						Graffiti:               b.block.body.graffiti[:],
						ProposerSlashings:      b.block.body.proposerSlashings,
						AttesterSlashings:      b.block.body.attesterSlashings,
						Attestations:           b.block.body.attestations,
						Deposits:               b.block.body.deposits,
						VoluntaryExits:         b.block.body.voluntaryExits,
						SyncAggregate:          b.block.body.syncAggregate,
						ExecutionPayloadHeader: header,
					},
				},
				Signature: b.signature[:],
			})
	case *enginev1.ExecutionPayloadCapella:
		header, err := PayloadToHeaderCapella(payload)
		if err != nil {
			return nil, err
		}
		return initBlindedSignedBlockFromProtoCapella(
			&eth.SignedBlindedBeaconBlockCapella{
				Block: &eth.BlindedBeaconBlockCapella{
					Slot:          b.block.slot,
					ProposerIndex: b.block.proposerIndex,
					ParentRoot:    b.block.parentRoot[:],
					StateRoot:     b.block.stateRoot[:],
					Body: &eth.BlindedBeaconBlockBodyCapella{
						RandaoReveal:           b.block.body.randaoReveal[:],
						Eth1Data:               b.block.body.eth1Data,
						Graffiti:               b.block.body.graffiti[:],
						ProposerSlashings:      b.block.body.proposerSlashings,
						AttesterSlashings:      b.block.body.attesterSlashings,
						Attestations:           b.block.body.attestations,
						Deposits:               b.block.body.deposits,
						VoluntaryExits:         b.block.body.voluntaryExits,
						SyncAggregate:          b.block.body.syncAggregate,
						ExecutionPayloadHeader: header,
						BlsToExecutionChanges:  b.block.body.blsToExecutionChanges,
					},
				},
				Signature: b.signature[:],
			})
	case *enginev1.ExecutionPayload4844:
		header, err := PayloadToHeaderEIP4844(payload)
		if err != nil {
			return nil, err
		}
		return initBlindedSignedBlockFromProto4844(
			&eth.SignedBlindedBeaconBlock4844{
				Block: &eth.BlindedBeaconBlock4844{
					Slot:          b.block.slot,
					ProposerIndex: b.block.proposerIndex,
					ParentRoot:    b.block.parentRoot[:],
					StateRoot:     b.block.stateRoot[:],
					Body: &eth.BlindedBeaconBlockBody4844{
						RandaoReveal:           b.block.body.randaoReveal[:],
						Eth1Data:               b.block.body.eth1Data,
						Graffiti:               b.block.body.graffiti[:],
						ProposerSlashings:      b.block.body.proposerSlashings,
						AttesterSlashings:      b.block.body.attesterSlashings,
						Attestations:           b.block.body.attestations,
						Deposits:               b.block.body.deposits,
						VoluntaryExits:         b.block.body.voluntaryExits,
						SyncAggregate:          b.block.body.syncAggregate,
						ExecutionPayloadHeader: header,
						BlsToExecutionChanges:  b.block.body.blsToExecutionChanges,
					},
				},
				Signature: b.signature[:],
			})
	default:
		return nil, fmt.Errorf("%T is not an execution payload header", p)
	}
}

// Version of the underlying protobuf object.
func (b *SignedBeaconBlock) Version() int {
	return b.version
}

func (b *SignedBeaconBlock) IsBlinded() bool {
	return b.block.body.isBlinded
}

// Header converts the underlying protobuf object from blinded block to header format.
func (b *SignedBeaconBlock) Header() (*eth.SignedBeaconBlockHeader, error) {
	if b.IsNil() {
		return nil, errNilBlock
	}
	root, err := b.block.body.HashTreeRoot()
	if err != nil {
		return nil, errors.Wrapf(err, "could not hash block body")
	}

	return &eth.SignedBeaconBlockHeader{
		Header: &eth.BeaconBlockHeader{
			Slot:          b.block.slot,
			ProposerIndex: b.block.proposerIndex,
			ParentRoot:    b.block.parentRoot[:],
			StateRoot:     b.block.stateRoot[:],
			BodyRoot:      root[:],
		},
		Signature: b.signature[:],
	}, nil
}

// MarshalSSZ marshals the signed beacon block to its relevant ssz form.
func (b *SignedBeaconBlock) MarshalSSZ() ([]byte, error) {
	pb, err := b.Proto()
	if err != nil {
		return []byte{}, err
	}
	switch b.version {
	case version.Phase0:
		return pb.(*eth.SignedBeaconBlock).MarshalSSZ()
	case version.Altair:
		return pb.(*eth.SignedBeaconBlockAltair).MarshalSSZ()
	case version.Bellatrix:
		if b.IsBlinded() {
			return pb.(*eth.SignedBlindedBeaconBlockBellatrix).MarshalSSZ()
		}
		return pb.(*eth.SignedBeaconBlockBellatrix).MarshalSSZ()
	case version.Capella:
		if b.IsBlinded() {
			return pb.(*eth.SignedBlindedBeaconBlockCapella).MarshalSSZ()
		}
		return pb.(*eth.SignedBeaconBlockCapella).MarshalSSZ()
	case version.EIP4844:
		if b.IsBlinded() {
			return pb.(*eth.SignedBlindedBeaconBlock4844).MarshalSSZ()
		}
		return pb.(*eth.SignedBeaconBlock4844).MarshalSSZ()
	default:
		return []byte{}, errIncorrectBlockVersion
	}
}

// MarshalSSZTo marshals the signed beacon block's ssz
// form to the provided byte buffer.
func (b *SignedBeaconBlock) MarshalSSZTo(dst []byte) ([]byte, error) {
	pb, err := b.Proto()
	if err != nil {
		return []byte{}, err
	}
	switch b.version {
	case version.Phase0:
		return pb.(*eth.SignedBeaconBlock).MarshalSSZTo(dst)
	case version.Altair:
		return pb.(*eth.SignedBeaconBlockAltair).MarshalSSZTo(dst)
	case version.Bellatrix:
		if b.IsBlinded() {
			return pb.(*eth.SignedBlindedBeaconBlockBellatrix).MarshalSSZTo(dst)
		}
		return pb.(*eth.SignedBeaconBlockBellatrix).MarshalSSZTo(dst)
	case version.Capella:
		if b.IsBlinded() {
			return pb.(*eth.SignedBlindedBeaconBlockCapella).MarshalSSZTo(dst)
		}
		return pb.(*eth.SignedBeaconBlockCapella).MarshalSSZTo(dst)
	case version.EIP4844:
		if b.IsBlinded() {
			return pb.(*eth.SignedBlindedBeaconBlock4844).MarshalSSZTo(dst)
		}
		return pb.(*eth.SignedBeaconBlock4844).MarshalSSZTo(dst)
	default:
		return []byte{}, errIncorrectBlockVersion
	}
}

// SizeSSZ returns the size of the serialized signed block
//
// WARNING: This function panics. It is required to change the signature
// of fastssz's SizeSSZ() interface function to avoid panicking.
// Changing the signature causes very problematic issues with wealdtech deps.
// For the time being panicking is preferable.
func (b *SignedBeaconBlock) SizeSSZ() int {
	pb, err := b.Proto()
	if err != nil {
		panic(err)
	}
	switch b.version {
	case version.Phase0:
		return pb.(*eth.SignedBeaconBlock).SizeSSZ()
	case version.Altair:
		return pb.(*eth.SignedBeaconBlockAltair).SizeSSZ()
	case version.Bellatrix:
		if b.IsBlinded() {
			return pb.(*eth.SignedBlindedBeaconBlockBellatrix).SizeSSZ()
		}
		return pb.(*eth.SignedBeaconBlockBellatrix).SizeSSZ()
	case version.Capella:
		if b.IsBlinded() {
			return pb.(*eth.SignedBlindedBeaconBlockCapella).SizeSSZ()
		}
		return pb.(*eth.SignedBeaconBlockCapella).SizeSSZ()
	case version.EIP4844:
		if b.IsBlinded() {
			return pb.(*eth.SignedBlindedBeaconBlock4844).SizeSSZ()
		}
		return pb.(*eth.SignedBeaconBlock4844).SizeSSZ()
	default:
		panic(incorrectBlockVersion)
	}
}

// UnmarshalSSZ unmarshals the signed beacon block from its relevant ssz form.
func (b *SignedBeaconBlock) UnmarshalSSZ(buf []byte) error {
	var newBlock *SignedBeaconBlock
	switch b.version {
	case version.Phase0:
		pb := &eth.SignedBeaconBlock{}
		if err := pb.UnmarshalSSZ(buf); err != nil {
			return err
		}
		var err error
		newBlock, err = initSignedBlockFromProtoPhase0(pb)
		if err != nil {
			return err
		}
	case version.Altair:
		pb := &eth.SignedBeaconBlockAltair{}
		if err := pb.UnmarshalSSZ(buf); err != nil {
			return err
		}
		var err error
		newBlock, err = initSignedBlockFromProtoAltair(pb)
		if err != nil {
			return err
		}
	case version.Bellatrix:
		if b.IsBlinded() {
			pb := &eth.SignedBlindedBeaconBlockBellatrix{}
			if err := pb.UnmarshalSSZ(buf); err != nil {
				return err
			}
			var err error
			newBlock, err = initBlindedSignedBlockFromProtoBellatrix(pb)
			if err != nil {
				return err
			}
		} else {
			pb := &eth.SignedBeaconBlockBellatrix{}
			if err := pb.UnmarshalSSZ(buf); err != nil {
				return err
			}
			var err error
			newBlock, err = initSignedBlockFromProtoBellatrix(pb)
			if err != nil {
				return err
			}
		}
	case version.Capella:
		if b.IsBlinded() {
			pb := &eth.SignedBlindedBeaconBlockCapella{}
			if err := pb.UnmarshalSSZ(buf); err != nil {
				return err
			}
			var err error
			newBlock, err = initBlindedSignedBlockFromProtoCapella(pb)
			if err != nil {
				return err
			}
		} else {
			pb := &eth.SignedBeaconBlockCapella{}
			if err := pb.UnmarshalSSZ(buf); err != nil {
				return err
			}
			var err error
			newBlock, err = initSignedBlockFromProtoCapella(pb)
			if err != nil {
				return err
			}
		}
	case version.EIP4844:
		if b.IsBlinded() {
			pb := &eth.SignedBlindedBeaconBlock4844{}
			if err := pb.UnmarshalSSZ(buf); err != nil {
				return err
			}
			var err error
			newBlock, err = initBlindedSignedBlockFromProto4844(pb)
			if err != nil {
				return err
			}
		} else {
			pb := &eth.SignedBeaconBlock4844{}
			if err := pb.UnmarshalSSZ(buf); err != nil {
				return err
			}
			var err error
			newBlock, err = initSignedBlockFromProto4844(pb)
			if err != nil {
				return err
			}
		}
	default:
		return errIncorrectBlockVersion
	}
	*b = *newBlock
	return nil
}

// Slot returns the respective slot of the block.
func (b *BeaconBlock) Slot() types.Slot {
	return b.slot
}

// ProposerIndex returns the proposer index of the beacon block.
func (b *BeaconBlock) ProposerIndex() types.ValidatorIndex {
	return b.proposerIndex
}

// ParentRoot returns the parent root of beacon block.
func (b *BeaconBlock) ParentRoot() [field_params.RootLength]byte {
	return b.parentRoot
}

// StateRoot returns the state root of the beacon block.
func (b *BeaconBlock) StateRoot() [field_params.RootLength]byte {
	return b.stateRoot
}

// Body returns the underlying block body.
func (b *BeaconBlock) Body() interfaces.BeaconBlockBody {
	return b.body
}

// IsNil checks if the beacon block is nil.
func (b *BeaconBlock) IsNil() bool {
	return b == nil || b.Body().IsNil()
}

// IsBlinded checks if the beacon block is a blinded block.
func (b *BeaconBlock) IsBlinded() bool {
	return b.body.isBlinded
}

// Version of the underlying protobuf object.
func (b *BeaconBlock) Version() int {
	return b.version
}

// HashTreeRoot returns the ssz root of the block.
func (b *BeaconBlock) HashTreeRoot() ([field_params.RootLength]byte, error) {
	pb, err := b.Proto()
	if err != nil {
		return [field_params.RootLength]byte{}, err
	}
	switch b.version {
	case version.Phase0:
		return pb.(*eth.BeaconBlock).HashTreeRoot()
	case version.Altair:
		return pb.(*eth.BeaconBlockAltair).HashTreeRoot()
	case version.Bellatrix:
		if b.IsBlinded() {
			return pb.(*eth.BlindedBeaconBlockBellatrix).HashTreeRoot()
		}
		return pb.(*eth.BeaconBlockBellatrix).HashTreeRoot()
	case version.Capella:
		if b.IsBlinded() {
			return pb.(*eth.BlindedBeaconBlockCapella).HashTreeRoot()
		}
		return pb.(*eth.BeaconBlockCapella).HashTreeRoot()
	case version.EIP4844:
		if b.IsBlinded() {
			return pb.(*eth.BlindedBeaconBlock4844).HashTreeRoot()
		}
		return pb.(*eth.BeaconBlock4844).HashTreeRoot()
	default:
		return [field_params.RootLength]byte{}, errIncorrectBlockVersion
	}
}

// HashTreeRootWith ssz hashes the BeaconBlock object with a hasher.
func (b *BeaconBlock) HashTreeRootWith(h *ssz.Hasher) error {
	pb, err := b.Proto()
	if err != nil {
		return err
	}
	switch b.version {
	case version.Phase0:
		return pb.(*eth.BeaconBlock).HashTreeRootWith(h)
	case version.Altair:
		return pb.(*eth.BeaconBlockAltair).HashTreeRootWith(h)
	case version.Bellatrix:
		if b.IsBlinded() {
			return pb.(*eth.BlindedBeaconBlockBellatrix).HashTreeRootWith(h)
		}
		return pb.(*eth.BeaconBlockBellatrix).HashTreeRootWith(h)
	case version.Capella:
		if b.IsBlinded() {
			return pb.(*eth.BlindedBeaconBlockCapella).HashTreeRootWith(h)
		}
		return pb.(*eth.BeaconBlockCapella).HashTreeRootWith(h)
	case version.EIP4844:
		if b.IsBlinded() {
			return pb.(*eth.BlindedBeaconBlock4844).HashTreeRootWith(h)
		}
		return pb.(*eth.BeaconBlock4844).HashTreeRootWith(h)
	default:
		return errIncorrectBlockVersion
	}
}

// MarshalSSZ marshals the block into its respective
// ssz form.
func (b *BeaconBlock) MarshalSSZ() ([]byte, error) {
	pb, err := b.Proto()
	if err != nil {
		return []byte{}, err
	}
	switch b.version {
	case version.Phase0:
		return pb.(*eth.BeaconBlock).MarshalSSZ()
	case version.Altair:
		return pb.(*eth.BeaconBlockAltair).MarshalSSZ()
	case version.Bellatrix:
		if b.IsBlinded() {
			return pb.(*eth.BlindedBeaconBlockBellatrix).MarshalSSZ()
		}
		return pb.(*eth.BeaconBlockBellatrix).MarshalSSZ()
	case version.Capella:
		if b.IsBlinded() {
			return pb.(*eth.BlindedBeaconBlockCapella).MarshalSSZ()
		}
		return pb.(*eth.BeaconBlockCapella).MarshalSSZ()
	case version.EIP4844:
		if b.IsBlinded() {
			return pb.(*eth.BlindedBeaconBlock4844).MarshalSSZ()
		}
		return pb.(*eth.BeaconBlock4844).MarshalSSZ()
	default:
		return []byte{}, errIncorrectBlockVersion
	}
}

// MarshalSSZTo marshals the beacon block's ssz
// form to the provided byte buffer.
func (b *BeaconBlock) MarshalSSZTo(dst []byte) ([]byte, error) {
	pb, err := b.Proto()
	if err != nil {
		return []byte{}, err
	}
	switch b.version {
	case version.Phase0:
		return pb.(*eth.BeaconBlock).MarshalSSZTo(dst)
	case version.Altair:
		return pb.(*eth.BeaconBlockAltair).MarshalSSZTo(dst)
	case version.Bellatrix:
		if b.IsBlinded() {
			return pb.(*eth.BlindedBeaconBlockBellatrix).MarshalSSZTo(dst)
		}
		return pb.(*eth.BeaconBlockBellatrix).MarshalSSZTo(dst)
	case version.Capella:
		if b.IsBlinded() {
			return pb.(*eth.BlindedBeaconBlockCapella).MarshalSSZTo(dst)
		}
		return pb.(*eth.BeaconBlockCapella).MarshalSSZTo(dst)
	case version.EIP4844:
		if b.IsBlinded() {
			return pb.(*eth.BlindedBeaconBlock4844).MarshalSSZTo(dst)
		}
		return pb.(*eth.BeaconBlock4844).MarshalSSZTo(dst)
	default:
		return []byte{}, errIncorrectBlockVersion
	}
}

// SizeSSZ returns the size of the serialized block.
//
// WARNING: This function panics. It is required to change the signature
// of fastssz's SizeSSZ() interface function to avoid panicking.
// Changing the signature causes very problematic issues with wealdtech deps.
// For the time being panicking is preferable.
func (b *BeaconBlock) SizeSSZ() int {
	pb, err := b.Proto()
	if err != nil {
		panic(err)
	}
	switch b.version {
	case version.Phase0:
		return pb.(*eth.BeaconBlock).SizeSSZ()
	case version.Altair:
		return pb.(*eth.BeaconBlockAltair).SizeSSZ()
	case version.Bellatrix:
		if b.IsBlinded() {
			return pb.(*eth.BlindedBeaconBlockBellatrix).SizeSSZ()
		}
		return pb.(*eth.BeaconBlockBellatrix).SizeSSZ()
	case version.Capella:
		if b.IsBlinded() {
			return pb.(*eth.BlindedBeaconBlockCapella).SizeSSZ()
		}
		return pb.(*eth.BeaconBlockCapella).SizeSSZ()
	case version.EIP4844:
		if b.IsBlinded() {
			return pb.(*eth.BlindedBeaconBlock4844).SizeSSZ()
		}
		return pb.(*eth.BeaconBlock4844).SizeSSZ()
	default:
		panic(incorrectBodyVersion)
	}
}

// UnmarshalSSZ unmarshals the beacon block from its relevant ssz form.
func (b *BeaconBlock) UnmarshalSSZ(buf []byte) error {
	var newBlock *BeaconBlock
	switch b.version {
	case version.Phase0:
		pb := &eth.BeaconBlock{}
		if err := pb.UnmarshalSSZ(buf); err != nil {
			return err
		}
		var err error
		newBlock, err = initBlockFromProtoPhase0(pb)
		if err != nil {
			return err
		}
	case version.Altair:
		pb := &eth.BeaconBlockAltair{}
		if err := pb.UnmarshalSSZ(buf); err != nil {
			return err
		}
		var err error
		newBlock, err = initBlockFromProtoAltair(pb)
		if err != nil {
			return err
		}
	case version.Bellatrix:
		if b.IsBlinded() {
			pb := &eth.BlindedBeaconBlockBellatrix{}
			if err := pb.UnmarshalSSZ(buf); err != nil {
				return err
			}
			var err error
			newBlock, err = initBlindedBlockFromProtoBellatrix(pb)
			if err != nil {
				return err
			}
		} else {
			pb := &eth.BeaconBlockBellatrix{}
			if err := pb.UnmarshalSSZ(buf); err != nil {
				return err
			}
			var err error
			newBlock, err = initBlockFromProtoBellatrix(pb)
			if err != nil {
				return err
			}
		}
	case version.Capella:
		if b.IsBlinded() {
			pb := &eth.BlindedBeaconBlockCapella{}
			if err := pb.UnmarshalSSZ(buf); err != nil {
				return err
			}
			var err error
			newBlock, err = initBlindedBlockFromProtoCapella(pb)
			if err != nil {
				return err
			}
		} else {
			pb := &eth.BeaconBlockCapella{}
			if err := pb.UnmarshalSSZ(buf); err != nil {
				return err
			}
			var err error
			newBlock, err = initBlockFromProtoCapella(pb)
			if err != nil {
				return err
			}
		}
	case version.EIP4844:
		if b.IsBlinded() {
			pb := &eth.BlindedBeaconBlock4844{}
			if err := pb.UnmarshalSSZ(buf); err != nil {
				return err
			}
			var err error
			newBlock, err = initBlindedBlockFromProto4844(pb)
			if err != nil {
				return err
			}
		} else {
			pb := &eth.BeaconBlock4844{}
			if err := pb.UnmarshalSSZ(buf); err != nil {
				return err
			}
			var err error
			newBlock, err = initBlockFromProto4844(pb)
			if err != nil {
				return err
			}
		}
	default:
		return errIncorrectBlockVersion
	}
	*b = *newBlock
	return nil
}

// AsSignRequestObject returns the underlying sign request object.
func (b *BeaconBlock) AsSignRequestObject() (validatorpb.SignRequestObject, error) {
	pb, err := b.Proto()
	if err != nil {
		return nil, err
	}
	switch b.version {
	case version.Phase0:
		return &validatorpb.SignRequest_Block{Block: pb.(*eth.BeaconBlock)}, nil
	case version.Altair:
		return &validatorpb.SignRequest_BlockAltair{BlockAltair: pb.(*eth.BeaconBlockAltair)}, nil
	case version.Bellatrix:
		if b.IsBlinded() {
			return &validatorpb.SignRequest_BlindedBlockBellatrix{BlindedBlockBellatrix: pb.(*eth.BlindedBeaconBlockBellatrix)}, nil
		}
		return &validatorpb.SignRequest_BlockBellatrix{BlockBellatrix: pb.(*eth.BeaconBlockBellatrix)}, nil
	case version.Capella:
		if b.IsBlinded() {
			return &validatorpb.SignRequest_BlindedBlockCapella{BlindedBlockCapella: pb.(*eth.BlindedBeaconBlockCapella)}, nil
		}
		return &validatorpb.SignRequest_BlockCapella{BlockCapella: pb.(*eth.BeaconBlockCapella)}, nil
	case version.EIP4844:
		if b.IsBlinded() {
			return &validatorpb.SignRequest_BlindedBlockEip4844{BlindedBlockEip4844: pb.(*eth.BlindedBeaconBlock4844)}, nil
		}
		return &validatorpb.SignRequest_BlockEip4844{BlockEip4844: pb.(*eth.BeaconBlock4844)}, nil
	default:
		return nil, errIncorrectBlockVersion
	}
}

func (b *BeaconBlock) Copy() (interfaces.BeaconBlock, error) {
	if b == nil {
		return nil, nil
	}

	pb, err := b.Proto()
	if err != nil {
		return nil, err
	}
	switch b.version {
	case version.Phase0:
		cp := eth.CopyBeaconBlock(pb.(*eth.BeaconBlock))
		return initBlockFromProtoPhase0(cp)
	case version.Altair:
		cp := eth.CopyBeaconBlockAltair(pb.(*eth.BeaconBlockAltair))
		return initBlockFromProtoAltair(cp)
	case version.Bellatrix:
		if b.IsBlinded() {
			cp := eth.CopyBlindedBeaconBlockBellatrix(pb.(*eth.BlindedBeaconBlockBellatrix))
			return initBlindedBlockFromProtoBellatrix(cp)
		}
		cp := eth.CopyBeaconBlockBellatrix(pb.(*eth.BeaconBlockBellatrix))
		return initBlockFromProtoBellatrix(cp)
	case version.Capella:
		if b.IsBlinded() {
			cp := eth.CopyBlindedBeaconBlockCapella(pb.(*eth.BlindedBeaconBlockCapella))
			return initBlindedBlockFromProtoCapella(cp)
		}
		cp := eth.CopyBeaconBlockCapella(pb.(*eth.BeaconBlockCapella))
		return initBlockFromProtoCapella(cp)
	case version.EIP4844:
		if b.IsBlinded() {
			cp := eth.CopyBlindedBeaconBlock4844(pb.(*eth.BlindedBeaconBlock4844))
			return initBlindedBlockFromProto4844(cp)
		}
		cp := eth.CopyBeaconBlock4844(pb.(*eth.BeaconBlock4844))
		return initBlockFromProto4844(cp)
	default:
		return nil, errIncorrectBlockVersion
	}
}

// IsNil checks if the block body is nil.
func (b *BeaconBlockBody) IsNil() bool {
	return b == nil
}

// RandaoReveal returns the randao reveal from the block body.
func (b *BeaconBlockBody) RandaoReveal() [field_params.BLSSignatureLength]byte {
	return b.randaoReveal
}

// Eth1Data returns the eth1 data in the block.
func (b *BeaconBlockBody) Eth1Data() *eth.Eth1Data {
	return b.eth1Data
}

// Graffiti returns the graffiti in the block.
func (b *BeaconBlockBody) Graffiti() [field_params.RootLength]byte {
	return b.graffiti
}

// ProposerSlashings returns the proposer slashings in the block.
func (b *BeaconBlockBody) ProposerSlashings() []*eth.ProposerSlashing {
	return b.proposerSlashings
}

// AttesterSlashings returns the attester slashings in the block.
func (b *BeaconBlockBody) AttesterSlashings() []*eth.AttesterSlashing {
	return b.attesterSlashings
}

// Attestations returns the stored attestations in the block.
func (b *BeaconBlockBody) Attestations() []*eth.Attestation {
	return b.attestations
}

// Deposits returns the stored deposits in the block.
func (b *BeaconBlockBody) Deposits() []*eth.Deposit {
	return b.deposits
}

// VoluntaryExits returns the voluntary exits in the block.
func (b *BeaconBlockBody) VoluntaryExits() []*eth.SignedVoluntaryExit {
	return b.voluntaryExits
}

// SyncAggregate returns the sync aggregate in the block.
func (b *BeaconBlockBody) SyncAggregate() (*eth.SyncAggregate, error) {
	if b.version == version.Phase0 {
		return nil, ErrNotSupported("SyncAggregate", b.version)
	}
	return b.syncAggregate, nil
}

// Execution returns the execution payload of the block body.
func (b *BeaconBlockBody) Execution() (interfaces.ExecutionData, error) {
	switch b.version {
	case version.Phase0, version.Altair:
		return nil, ErrNotSupported("Execution", b.version)
	case version.Bellatrix:
		if b.isBlinded {
			var ph *enginev1.ExecutionPayloadHeader
			var ok bool
			if b.executionPayloadHeader != nil {
				ph, ok = b.executionPayloadHeader.Proto().(*enginev1.ExecutionPayloadHeader)
				if !ok {
					return nil, errPayloadHeaderWrongType
				}
			}
			return WrappedExecutionPayloadHeader(ph)
		}
		var p *enginev1.ExecutionPayload
		var ok bool
		if b.executionPayload != nil {
			p, ok = b.executionPayload.Proto().(*enginev1.ExecutionPayload)
			if !ok {
				return nil, errPayloadWrongType
			}
		}
		return WrappedExecutionPayload(p)
	case version.Capella:
		if b.isBlinded {
			var ph *enginev1.ExecutionPayloadHeaderCapella
			var ok bool
			if b.executionPayloadHeader != nil {
				ph, ok = b.executionPayloadHeader.Proto().(*enginev1.ExecutionPayloadHeaderCapella)
				if !ok {
					return nil, errPayloadHeaderWrongType
				}
				return WrappedExecutionPayloadHeaderCapella(ph)
			}
		}
		var p *enginev1.ExecutionPayloadCapella
		var ok bool
		if b.executionPayload != nil {
			p, ok = b.executionPayload.Proto().(*enginev1.ExecutionPayloadCapella)
			if !ok {
				return nil, errPayloadWrongType
			}
		}
		return WrappedExecutionPayloadCapella(p)
	case version.EIP4844:
		if b.isBlinded {
			var ph *enginev1.ExecutionPayloadHeader4844
			var ok bool
			if b.executionPayloadHeader != nil {
				ph, ok = b.executionPayloadHeader.Proto().(*enginev1.ExecutionPayloadHeader4844)
				if !ok {
					return nil, errPayloadHeaderWrongType
				}
				return WrappedExecutionPayloadHeaderEIP4844(ph)
			}
		}
		var p *enginev1.ExecutionPayload4844
		var ok bool
		if b.executionPayload != nil {
			p, ok = b.executionPayload.Proto().(*enginev1.ExecutionPayload4844)
			if !ok {
				return nil, errPayloadWrongType
			}
		}
		return WrappedExecutionPayloadEIP4844(p)
	default:
		return nil, errIncorrectBlockVersion
	}
}

<<<<<<< HEAD
// SetExecution sets the execution payload of the block body.
func (b *BeaconBlockBody) SetExecution(e interfaces.ExecutionData) error {
	if b.version == version.Phase0 || b.version == version.Altair {
		return ErrNotSupported("Execution", b.version)
	}
	if b.isBlinded {
		b.executionPayloadHeader = e // TODO: Copy?
		return nil
	}
	b.executionPayload = e
	return nil
}

// BLSToExecutionChanges returns the `BLSToExecutionChanges` objects in the block.
=======
>>>>>>> 96981a07
func (b *BeaconBlockBody) BLSToExecutionChanges() ([]*eth.SignedBLSToExecutionChange, error) {
	if b.version < version.Capella {
		return nil, ErrNotSupported("BLSToExecutionChanges", b.version)
	}
	return b.blsToExecutionChanges, nil
}

<<<<<<< HEAD
// BlobKzgCommitments returns the blob kzg commitments in the block.
func (b *BeaconBlockBody) BlobKzgCommitments() ([][]byte, error) {
	switch b.version {
	case version.Phase0, version.Altair, version.Bellatrix, version.Capella:
		return nil, ErrNotSupported("BlobKzgCommitments", b.version)
	case version.EIP4844:
		return b.blobKzgCommitments, nil
	default:
		return nil, errIncorrectBlockVersion
	}
}

// SetBlobKzgCommitments sets the blob kzg commitments in the block.
func (b *BeaconBlockBody) SetBlobKzgCommitments(c [][]byte) error {
	switch b.version {
	case version.Phase0, version.Altair, version.Bellatrix, version.Capella:
		return ErrNotSupported("BlobKzgCommitments", b.version)
	case version.EIP4844:
		b.blobKzgCommitments = c
		return nil
	default:
		return errIncorrectBlockVersion
	}
}

// SetBLSToExecutionChanges sets the BLS to execution changes in the block.
func (b *BeaconBlockBody) SetBLSToExecutionChanges(blsToExecutionChanges []*eth.SignedBLSToExecutionChange) error {
	if b.version < version.Capella {
		return ErrNotSupported("BLSToExecutionChanges", b.version)
	}
	b.blsToExecutionChanges = eth.CopyBLSToExecutionChanges(blsToExecutionChanges)
	return nil
}

=======
>>>>>>> 96981a07
// HashTreeRoot returns the ssz root of the block body.
func (b *BeaconBlockBody) HashTreeRoot() ([field_params.RootLength]byte, error) {
	pb, err := b.Proto()
	if err != nil {
		return [field_params.RootLength]byte{}, err
	}
	switch b.version {
	case version.Phase0:
		return pb.(*eth.BeaconBlockBody).HashTreeRoot()
	case version.Altair:
		return pb.(*eth.BeaconBlockBodyAltair).HashTreeRoot()
	case version.Bellatrix:
		if b.isBlinded {
			return pb.(*eth.BlindedBeaconBlockBodyBellatrix).HashTreeRoot()
		}
		return pb.(*eth.BeaconBlockBodyBellatrix).HashTreeRoot()
	case version.Capella:
		if b.isBlinded {
			return pb.(*eth.BlindedBeaconBlockBodyCapella).HashTreeRoot()
		}
		return pb.(*eth.BeaconBlockBodyCapella).HashTreeRoot()
	case version.EIP4844:
		if b.isBlinded {
			return pb.(*eth.BlindedBeaconBlockBody4844).HashTreeRoot()
		}
		return pb.(*eth.BeaconBlockBody4844).HashTreeRoot()
	default:
		return [field_params.RootLength]byte{}, errIncorrectBodyVersion
	}
}<|MERGE_RESOLUTION|>--- conflicted
+++ resolved
@@ -34,63 +34,6 @@
 	return b.block
 }
 
-<<<<<<< HEAD
-// SetBlock sets the underlying beacon block object.
-func (b *SignedBeaconBlock) SetBlock(blk interfaces.BeaconBlock) error {
-	copied, err := blk.Copy()
-	if err != nil {
-		return err
-	}
-	b.block.slot = copied.Slot()
-	b.block.parentRoot = copied.ParentRoot()
-	b.block.stateRoot = copied.StateRoot()
-	b.block.stateRoot = copied.StateRoot()
-	b.block.proposerIndex = copied.ProposerIndex()
-	b.block.body.randaoReveal = copied.Body().RandaoReveal()
-	b.block.body.eth1Data = copied.Body().Eth1Data()
-	b.block.body.graffiti = copied.Body().Graffiti()
-	b.block.body.proposerSlashings = copied.Body().ProposerSlashings()
-	b.block.body.attesterSlashings = copied.Body().AttesterSlashings()
-	b.block.body.attestations = copied.Body().Attestations()
-	b.block.body.deposits = copied.Body().Deposits()
-	b.block.body.voluntaryExits = copied.Body().VoluntaryExits()
-	if b.version >= version.Altair {
-		syncAggregate, err := copied.Body().SyncAggregate()
-		if err != nil {
-			return err
-		}
-		b.block.body.syncAggregate = syncAggregate
-	}
-	if b.version >= version.Bellatrix {
-		executionData, err := copied.Body().Execution()
-		if err != nil {
-			return err
-		}
-		if b.block.body.isBlinded {
-			b.block.body.executionPayloadHeader = executionData
-		} else {
-			b.block.body.executionPayload = executionData
-		}
-	}
-	if b.version >= version.Capella {
-		changes, err := copied.Body().BLSToExecutionChanges()
-		if err != nil {
-			return err
-		}
-		b.block.body.blsToExecutionChanges = changes
-	}
-	if b.version >= version.EIP4844 {
-		kzgs, err := copied.Body().BlobKzgCommitments()
-		if err != nil {
-			return err
-		}
-		b.block.body.blobKzgCommitments = kzgs
-	}
-	return nil
-}
-
-=======
->>>>>>> 96981a07
 // IsNil checks if the underlying beacon block is nil.
 func (b *SignedBeaconBlock) IsNil() bool {
 	return b == nil || b.block.IsNil()
@@ -1113,23 +1056,7 @@
 	}
 }
 
-<<<<<<< HEAD
-// SetExecution sets the execution payload of the block body.
-func (b *BeaconBlockBody) SetExecution(e interfaces.ExecutionData) error {
-	if b.version == version.Phase0 || b.version == version.Altair {
-		return ErrNotSupported("Execution", b.version)
-	}
-	if b.isBlinded {
-		b.executionPayloadHeader = e // TODO: Copy?
-		return nil
-	}
-	b.executionPayload = e
-	return nil
-}
-
 // BLSToExecutionChanges returns the `BLSToExecutionChanges` objects in the block.
-=======
->>>>>>> 96981a07
 func (b *BeaconBlockBody) BLSToExecutionChanges() ([]*eth.SignedBLSToExecutionChange, error) {
 	if b.version < version.Capella {
 		return nil, ErrNotSupported("BLSToExecutionChanges", b.version)
@@ -1137,7 +1064,6 @@
 	return b.blsToExecutionChanges, nil
 }
 
-<<<<<<< HEAD
 // BlobKzgCommitments returns the blob kzg commitments in the block.
 func (b *BeaconBlockBody) BlobKzgCommitments() ([][]byte, error) {
 	switch b.version {
@@ -1163,17 +1089,6 @@
 	}
 }
 
-// SetBLSToExecutionChanges sets the BLS to execution changes in the block.
-func (b *BeaconBlockBody) SetBLSToExecutionChanges(blsToExecutionChanges []*eth.SignedBLSToExecutionChange) error {
-	if b.version < version.Capella {
-		return ErrNotSupported("BLSToExecutionChanges", b.version)
-	}
-	b.blsToExecutionChanges = eth.CopyBLSToExecutionChanges(blsToExecutionChanges)
-	return nil
-}
-
-=======
->>>>>>> 96981a07
 // HashTreeRoot returns the ssz root of the block body.
 func (b *BeaconBlockBody) HashTreeRoot() ([field_params.RootLength]byte, error) {
 	pb, err := b.Proto()
