package blocks

import (
	"fmt"

	"github.com/pkg/errors"
	field_params "github.com/prysmaticlabs/prysm/v3/config/fieldparams"
	"github.com/prysmaticlabs/prysm/v3/consensus-types/interfaces"
	types "github.com/prysmaticlabs/prysm/v3/consensus-types/primitives"
	engine "github.com/prysmaticlabs/prysm/v3/proto/engine/v1"
	eth "github.com/prysmaticlabs/prysm/v3/proto/prysm/v1alpha1"
	"github.com/prysmaticlabs/prysm/v3/runtime/version"
)

var (
	_ = interfaces.SignedBeaconBlock(&SignedBeaconBlock{})
	_ = interfaces.BeaconBlock(&BeaconBlock{})
	_ = interfaces.BeaconBlockBody(&BeaconBlockBody{})
)

const (
	incorrectBlockVersion = "incorrect beacon block version"
	incorrectBodyVersion  = "incorrect beacon block body version"
)

var (
	// ErrUnsupportedGetter is returned when a getter access is not supported for a specific beacon block version.
	ErrUnsupportedGetter = errors.New("unsupported getter")
	// ErrUnsupportedVersion for beacon block methods.
	ErrUnsupportedVersion = errors.New("unsupported beacon block version")
	// ErrNilSidecar is returned when a nil sidecar is received.
	ErrNilSidecar = errors.New("nil sidecar")
	// ErrNilObjectWrapped is returned in a constructor when the underlying object is nil.
	ErrNilObjectWrapped      = errors.New("attempted to wrap nil object")
	errNilBlock              = errors.New("received nil beacon block")
	errNilBlockBody          = errors.New("received nil beacon block body")
	errIncorrectBlockVersion = errors.New(incorrectBlockVersion)
	errIncorrectBodyVersion  = errors.New(incorrectBodyVersion)
)

// BeaconBlockBody is the main beacon block body structure. It can represent any block type.
type BeaconBlockBody struct {
	version                int
	isBlinded              bool
	randaoReveal           [field_params.BLSSignatureLength]byte
	eth1Data               *eth.Eth1Data
	graffiti               [field_params.RootLength]byte
	proposerSlashings      []*eth.ProposerSlashing
	attesterSlashings      []*eth.AttesterSlashing
	attestations           []*eth.Attestation
	deposits               []*eth.Deposit
	voluntaryExits         []*eth.SignedVoluntaryExit
	syncAggregate          *eth.SyncAggregate
	executionPayload       *engine.ExecutionPayload
	executionPayloadHeader *engine.ExecutionPayloadHeader
	blogKzgs               [][]byte
}

// BeaconBlock is the main beacon block structure. It can represent any block type.
type BeaconBlock struct {
	version       int
	slot          types.Slot
	proposerIndex types.ValidatorIndex
	parentRoot    [field_params.RootLength]byte
	stateRoot     [field_params.RootLength]byte
	body          *BeaconBlockBody
}

// SignedBeaconBlock is the main signed beacon block structure. It can represent any block type.
type SignedBeaconBlock struct {
	version   int
	block     *BeaconBlock
<<<<<<< HEAD
	signature []byte
	sideCar   *eth.SignedBlobsSidecar
=======
	signature [field_params.BLSSignatureLength]byte
>>>>>>> 211c5c2c
}

func errNotSupported(funcName string, ver int) error {
	return errors.Wrap(ErrUnsupportedGetter, fmt.Sprintf("%s is not supported for %s", funcName, version.String(ver)))
}<|MERGE_RESOLUTION|>--- conflicted
+++ resolved
@@ -70,12 +70,8 @@
 type SignedBeaconBlock struct {
 	version   int
 	block     *BeaconBlock
-<<<<<<< HEAD
-	signature []byte
+	signature [field_params.BLSSignatureLength]byte
 	sideCar   *eth.SignedBlobsSidecar
-=======
-	signature [field_params.BLSSignatureLength]byte
->>>>>>> 211c5c2c
 }
 
 func errNotSupported(funcName string, ver int) error {
