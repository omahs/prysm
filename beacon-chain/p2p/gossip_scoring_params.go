--- conflicted
+++ resolved
@@ -119,14 +119,11 @@
 		return defaultProposerSlashingTopicParams(), nil
 	case strings.Contains(topic, GossipAttesterSlashingMessage):
 		return defaultAttesterSlashingTopicParams(), nil
-<<<<<<< HEAD
 	case strings.Contains(topic, GossipBlockAndBlobsMessage):
 		// TODO(EIP4844): Using the default block scoring. But this should be updated.
 		return defaultBlockTopicParams(), nil
-=======
 	case strings.Contains(topic, GossipBlsToExecutionChangeMessage):
 		return defaultBlsToExecutionChangeTopicParams(), nil
->>>>>>> 1a51fdbd
 	default:
 		return nil, errors.Errorf("unrecognized topic provided for parameter registration: %s", topic)
 	}
