package blockchain

import (
	"context"
	"fmt"

	"github.com/pkg/errors"
	types "github.com/prysmaticlabs/eth2-types"
	"github.com/prysmaticlabs/prysm/beacon-chain/core/blocks"
	"github.com/prysmaticlabs/prysm/beacon-chain/core/helpers"
	"github.com/prysmaticlabs/prysm/beacon-chain/core/time"
	"github.com/prysmaticlabs/prysm/beacon-chain/core/transition"
	"github.com/prysmaticlabs/prysm/beacon-chain/db/kv"
	"github.com/prysmaticlabs/prysm/beacon-chain/powchain"
	"github.com/prysmaticlabs/prysm/beacon-chain/state"
	fieldparams "github.com/prysmaticlabs/prysm/config/fieldparams"
	"github.com/prysmaticlabs/prysm/config/params"
	"github.com/prysmaticlabs/prysm/encoding/bytesutil"
	enginev1 "github.com/prysmaticlabs/prysm/proto/engine/v1"
	ethpb "github.com/prysmaticlabs/prysm/proto/prysm/v1alpha1"
	"github.com/prysmaticlabs/prysm/proto/prysm/v1alpha1/block"
	"github.com/prysmaticlabs/prysm/time/slots"
	"github.com/sirupsen/logrus"
	"go.opencensus.io/trace"
)

// notifyForkchoiceUpdate signals execution engine the fork choice updates. Execution engine should:
// 1. Re-organizes the execution payload chain and corresponding state to make head_block_hash the head.
// 2. Applies finality to the execution state: it irreversibly persists the chain of all execution payloads and corresponding state, up to and including finalized_block_hash.
func (s *Service) notifyForkchoiceUpdate(ctx context.Context, headBlk block.BeaconBlock, headRoot [32]byte, finalizedRoot [32]byte) (*enginev1.PayloadIDBytes, error) {
	ctx, span := trace.StartSpan(ctx, "blockChain.notifyForkchoiceUpdate")
	defer span.End()

	if headBlk == nil || headBlk.IsNil() || headBlk.Body().IsNil() {
		return nil, errors.New("nil head block")
	}
	// Must not call fork choice updated until the transition conditions are met on the Pow network.
	isExecutionBlk, err := blocks.IsExecutionBlock(headBlk.Body())
	if err != nil {
		return nil, errors.Wrap(err, "could not determine if block is execution block")
	}
	if !isExecutionBlk {
		return nil, nil
	}
	headPayload, err := headBlk.Body().ExecutionPayload()
	if err != nil {
		return nil, errors.Wrap(err, "could not get execution payload")
	}
	finalizedBlock, err := s.cfg.BeaconDB.Block(ctx, s.ensureRootNotZeros(finalizedRoot))
	if err != nil {
		return nil, errors.Wrap(err, "could not get finalized block")
	}
	if finalizedBlock == nil || finalizedBlock.IsNil() {
		finalizedBlock = s.getInitSyncBlock(s.ensureRootNotZeros(finalizedRoot))
		if finalizedBlock == nil || finalizedBlock.IsNil() {
			return nil, errors.Errorf("finalized block with root %#x does not exist in the db or our cache", s.ensureRootNotZeros(finalizedRoot))
		}
	}
	var finalizedHash []byte
	if blocks.IsPreBellatrixVersion(finalizedBlock.Block().Version()) {
		finalizedHash = params.BeaconConfig().ZeroHash[:]
	} else {
		payload, err := finalizedBlock.Block().Body().ExecutionPayload()
		if err != nil {
			return nil, errors.Wrap(err, "could not get finalized block execution payload")
		}
		finalizedHash = payload.BlockHash
	}

	fcs := &enginev1.ForkchoiceState{
		HeadBlockHash:      headPayload.BlockHash,
		SafeBlockHash:      headPayload.BlockHash,
		FinalizedBlockHash: finalizedHash,
	}

	nextSlot := s.CurrentSlot() + 1 // Cache payload ID for next slot proposer.
	hasAttr, attr, proposerId, err := s.getPayloadAttribute(ctx, s.headState(ctx), nextSlot)
	if err != nil {
		return nil, errors.Wrap(err, "could not get payload attribute")
	}

	payloadID, _, err := s.cfg.ExecutionEngineCaller.ForkchoiceUpdated(ctx, fcs, attr)
	if err != nil {
		switch err {
		case powchain.ErrAcceptedSyncingPayloadStatus:
			log.WithFields(logrus.Fields{
				"headSlot":      headBlk.Slot(),
				"headHash":      fmt.Sprintf("%#x", bytesutil.Trunc(headPayload.BlockHash)),
				"finalizedHash": fmt.Sprintf("%#x", bytesutil.Trunc(finalizedHash)),
			}).Info("Called fork choice updated with optimistic block")
			return payloadID, nil
		default:
			return nil, errors.Wrap(err, "could not notify forkchoice update from execution engine")
		}
	}
	if err := s.cfg.ForkChoiceStore.SetOptimisticToValid(ctx, headRoot); err != nil {
		return nil, errors.Wrap(err, "could not set block to valid")
	}
	if hasAttr { // If the forkchoice update call has an attribute, update the proposer payload ID cache.
<<<<<<< HEAD
		s.cfg.ProposerSlotIndexCache.SetProposerAndPayloadIDs(nextSlot, proposerId, bytesutil.BytesToUint64BigEndian(payloadID[:]))
=======
		var pId [8]byte
		copy(pId[:], payloadID[:])
		s.cfg.ProposerSlotIndexCache.SetProposerAndPayloadIDs(nextSlot, proposerId, pId)
>>>>>>> c8b2d461
	}
	return payloadID, nil
}

// notifyForkchoiceUpdate signals execution engine on a new payload.
// It returns true if the EL has returned VALID for the block
func (s *Service) notifyNewPayload(ctx context.Context, preStateVersion, postStateVersion int,
	preStateHeader, postStateHeader *ethpb.ExecutionPayloadHeader, blk block.SignedBeaconBlock) (bool, error) {
	ctx, span := trace.StartSpan(ctx, "blockChain.notifyNewPayload")
	defer span.End()

	// Execution payload is only supported in Bellatrix and beyond. Pre
	// merge blocks are never optimistic
	if blocks.IsPreBellatrixVersion(postStateVersion) {
		return true, nil
	}
	if err := helpers.BeaconBlockIsNil(blk); err != nil {
		return false, err
	}
	body := blk.Block().Body()
	enabled, err := blocks.IsExecutionEnabledUsingHeader(postStateHeader, body)
	if err != nil {
		return false, errors.Wrap(err, "could not determine if execution is enabled")
	}
	if !enabled {
		return true, nil
	}
	payload, err := body.ExecutionPayload()
	if err != nil {
		return false, errors.Wrap(err, "could not get execution payload")
	}
	_, err = s.cfg.ExecutionEngineCaller.NewPayload(ctx, payload)
	if err != nil {
		switch err {
		case powchain.ErrAcceptedSyncingPayloadStatus:
			log.WithFields(logrus.Fields{
				"slot":      blk.Block().Slot(),
				"blockHash": fmt.Sprintf("%#x", bytesutil.Trunc(payload.BlockHash)),
			}).Info("Called new payload with optimistic block")
			return false, nil
		default:
			return false, errors.Wrap(err, "could not validate execution payload from execution engine")
		}
	}

	// During the transition event, the transition block should be verified for sanity.
	if blocks.IsPreBellatrixVersion(preStateVersion) {
		// Handle case where pre-state is Altair but block contains payload.
		// To reach here, the block must have contained a valid payload.
		return true, s.validateMergeBlock(ctx, blk)
	}
	atTransition, err := blocks.IsMergeTransitionBlockUsingPreStatePayloadHeader(preStateHeader, body)
	if err != nil {
		return true, errors.Wrap(err, "could not check if merge block is terminal")
	}
	if !atTransition {
		return true, nil
	}
	return true, s.validateMergeBlock(ctx, blk)
}

// optimisticCandidateBlock returns true if this block can be optimistically synced.
//
// Spec pseudocode definition:
// def is_optimistic_candidate_block(opt_store: OptimisticStore, current_slot: Slot, block: BeaconBlock) -> bool:
//    if is_execution_block(opt_store.blocks[block.parent_root]):
//        return True
//
//    if block.slot + SAFE_SLOTS_TO_IMPORT_OPTIMISTICALLY <= current_slot:
//        return True
//
//    return False
func (s *Service) optimisticCandidateBlock(ctx context.Context, blk block.BeaconBlock) (bool, error) {
	if blk.Slot()+params.BeaconConfig().SafeSlotsToImportOptimistically <= s.CurrentSlot() {
		return true, nil
	}

	parent, err := s.cfg.BeaconDB.Block(ctx, bytesutil.ToBytes32(blk.ParentRoot()))
	if err != nil {
		return false, err
	}
	if parent == nil {
		return false, errNilParentInDB
	}

	parentIsExecutionBlock, err := blocks.IsExecutionBlock(parent.Block().Body())
	if err != nil {
		return false, err
	}
	return parentIsExecutionBlock, nil
}

// getPayloadAttributes returns the payload attributes for the given state and slot.
// The attribute is required to initiate a payload build process in the context of an `engine_forkchoiceUpdated` call.
func (s *Service) getPayloadAttribute(ctx context.Context, st state.BeaconState, slot types.Slot) (bool, *enginev1.PayloadAttributes, types.ValidatorIndex, error) {
	proposerID, _, ok := s.cfg.ProposerSlotIndexCache.GetProposerPayloadIDs(slot)
	if !ok { // There's no need to build attribute if there is no proposer for slot.
		return false, nil, 0, nil
	}

	// Get previous randao.
	st = st.Copy()
	st, err := transition.ProcessSlotsIfPossible(ctx, st, slot)
	if err != nil {
		return false, nil, 0, err
	}
	prevRando, err := helpers.RandaoMix(st, time.CurrentEpoch(st))
	if err != nil {
		return false, nil, 0, nil
	}

	// Get fee recipient.
	feeRecipient := params.BeaconConfig().DefaultFeeRecipient
	recipient, err := s.cfg.BeaconDB.FeeRecipientByValidatorID(ctx, proposerID)
<<<<<<< HEAD
	switch err == nil {
	case true:
		feeRecipient = recipient
	case errors.As(err, kv.ErrNotFoundFeeRecipient):
=======
	switch {
	case errors.Is(err, kv.ErrNotFoundFeeRecipient):
>>>>>>> c8b2d461
		if feeRecipient.String() == fieldparams.EthBurnAddressHex {
			logrus.WithFields(logrus.Fields{
				"validatorIndex": proposerID,
				"burnAddress":    fieldparams.EthBurnAddressHex,
			}).Error("Fee recipient not set. Using burn address")
		}
<<<<<<< HEAD
	default:
		return false, nil, 0, errors.Wrap(err, "could not get fee recipient in db")
=======
	case err != nil:
		return false, nil, 0, errors.Wrap(err, "could not get fee recipient in db")
	default:
		feeRecipient = recipient
>>>>>>> c8b2d461
	}

	// Get timestamp.
	t, err := slots.ToTime(uint64(s.genesisTime.Unix()), slot)
	if err != nil {
		return false, nil, 0, err
	}
	attr := &enginev1.PayloadAttributes{
		Timestamp:             uint64(t.Unix()),
		PrevRandao:            prevRando,
		SuggestedFeeRecipient: feeRecipient.Bytes(),
	}
	return true, attr, proposerID, nil
}<|MERGE_RESOLUTION|>--- conflicted
+++ resolved
@@ -97,13 +97,9 @@
 		return nil, errors.Wrap(err, "could not set block to valid")
 	}
 	if hasAttr { // If the forkchoice update call has an attribute, update the proposer payload ID cache.
-<<<<<<< HEAD
-		s.cfg.ProposerSlotIndexCache.SetProposerAndPayloadIDs(nextSlot, proposerId, bytesutil.BytesToUint64BigEndian(payloadID[:]))
-=======
 		var pId [8]byte
 		copy(pId[:], payloadID[:])
 		s.cfg.ProposerSlotIndexCache.SetProposerAndPayloadIDs(nextSlot, proposerId, pId)
->>>>>>> c8b2d461
 	}
 	return payloadID, nil
 }
@@ -218,30 +214,18 @@
 	// Get fee recipient.
 	feeRecipient := params.BeaconConfig().DefaultFeeRecipient
 	recipient, err := s.cfg.BeaconDB.FeeRecipientByValidatorID(ctx, proposerID)
-<<<<<<< HEAD
-	switch err == nil {
-	case true:
-		feeRecipient = recipient
-	case errors.As(err, kv.ErrNotFoundFeeRecipient):
-=======
 	switch {
 	case errors.Is(err, kv.ErrNotFoundFeeRecipient):
->>>>>>> c8b2d461
 		if feeRecipient.String() == fieldparams.EthBurnAddressHex {
 			logrus.WithFields(logrus.Fields{
 				"validatorIndex": proposerID,
 				"burnAddress":    fieldparams.EthBurnAddressHex,
 			}).Error("Fee recipient not set. Using burn address")
 		}
-<<<<<<< HEAD
-	default:
-		return false, nil, 0, errors.Wrap(err, "could not get fee recipient in db")
-=======
 	case err != nil:
 		return false, nil, 0, errors.Wrap(err, "could not get fee recipient in db")
 	default:
 		feeRecipient = recipient
->>>>>>> c8b2d461
 	}
 
 	// Get timestamp.
