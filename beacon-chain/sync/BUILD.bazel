--- conflicted
+++ resolved
@@ -87,10 +87,7 @@
         "//cmd/beacon-chain/flags:go_default_library",
         "//config/features:go_default_library",
         "//config/params:go_default_library",
-<<<<<<< HEAD
         "//consensus-types/blobs:go_default_library",
-=======
->>>>>>> 0ed739ac
         "//consensus-types/blocks:go_default_library",
         "//consensus-types/interfaces:go_default_library",
         "//consensus-types/primitives:go_default_library",
