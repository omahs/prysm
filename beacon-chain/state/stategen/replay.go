package stategen

import (
	"context"
	"fmt"
	"time"

	"github.com/pkg/errors"
	types "github.com/prysmaticlabs/eth2-types"
	"github.com/prysmaticlabs/prysm/beacon-chain/core/altair"
	"github.com/prysmaticlabs/prysm/beacon-chain/core/execution"
	"github.com/prysmaticlabs/prysm/beacon-chain/core/helpers"
	prysmTime "github.com/prysmaticlabs/prysm/beacon-chain/core/time"
	"github.com/prysmaticlabs/prysm/beacon-chain/core/transition"
	"github.com/prysmaticlabs/prysm/beacon-chain/db/filters"
	"github.com/prysmaticlabs/prysm/beacon-chain/state"
	"github.com/prysmaticlabs/prysm/encoding/bytesutil"
	"github.com/prysmaticlabs/prysm/proto/prysm/v1alpha1/block"
	"github.com/prysmaticlabs/prysm/runtime/version"
	"github.com/sirupsen/logrus"
	"go.opencensus.io/trace"
)

// ReplayBlocks replays the input blocks on the input state until the target slot is reached.
func (_ *State) ReplayBlocks(
	ctx context.Context,
	state state.BeaconState,
	signed []block.SignedBeaconBlock,
	targetSlot types.Slot,
) (state.BeaconState, error) {
	ctx, span := trace.StartSpan(ctx, "stateGen.ReplayBlocks")
	defer span.End()
	var err error

	start := time.Now()
	log.WithFields(logrus.Fields{
		"startSlot": state.Slot(),
		"endSlot":   targetSlot,
		"diff":      targetSlot - state.Slot(),
	}).Debug("Replaying state")
	// The input block list is sorted in decreasing slots order.
	if len(signed) > 0 {
		for i := len(signed) - 1; i >= 0; i-- {
			if ctx.Err() != nil {
				return nil, ctx.Err()
			}
			if state.Slot() >= targetSlot {
				break
			}
			// A node shouldn't process the block if the block slot is lower than the state slot.
			if state.Slot() >= signed[i].Block().Slot() {
				continue
			}
			state, err = executeStateTransitionStateGen(ctx, state, signed[i])
			if err != nil {
				return nil, err
			}
		}
	}

	// If there is skip slots at the end.
	if targetSlot > state.Slot() {
		state, err = processSlotsStateGen(ctx, state, targetSlot)
		if err != nil {
			return nil, err
		}
	}

	duration := time.Since(start)
	log.WithFields(logrus.Fields{
		"duration": duration,
	}).Debug("Replayed state")

	return state, nil
}

// LoadBlocks loads the blocks between start slot and end slot by recursively fetching from end block root.
// The Blocks are returned in slot-descending order.
func (s *State) LoadBlocks(ctx context.Context, startSlot, endSlot types.Slot, endBlockRoot [32]byte) ([]block.SignedBeaconBlock, error) {
	// Nothing to load for invalid range.
	if endSlot < startSlot {
		return nil, fmt.Errorf("start slot %d >= end slot %d", startSlot, endSlot)
	}
	filter := filters.NewFilter().SetStartSlot(startSlot).SetEndSlot(endSlot)
	blocks, blockRoots, err := s.beaconDB.Blocks(ctx, filter)
	if err != nil {
		return nil, err
	}
	// The retrieved blocks and block roots have to be in the same length given same filter.
	if len(blocks) != len(blockRoots) {
		return nil, errors.New("length of blocks and roots don't match")
	}
	// Return early if there's no block given the input.
	length := len(blocks)
	if length == 0 {
		return nil, nil
	}

	// The last retrieved block root has to match input end block root.
	// Covers the edge case if there's multiple blocks on the same end slot,
	// the end root may not be the last index in `blockRoots`.
	for length >= 3 && blocks[length-1].Block().Slot() == blocks[length-2].Block().Slot() && blockRoots[length-1] != endBlockRoot {
		if ctx.Err() != nil {
			return nil, ctx.Err()
		}
		length--
		if blockRoots[length-2] == endBlockRoot {
			length--
			break
		}
	}

	if blockRoots[length-1] != endBlockRoot {
		return nil, errors.New("end block roots don't match")
	}

	filteredBlocks := []block.SignedBeaconBlock{blocks[length-1]}
	// Starting from second to last index because the last block is already in the filtered block list.
	for i := length - 2; i >= 0; i-- {
		if ctx.Err() != nil {
			return nil, ctx.Err()
		}
		b := filteredBlocks[len(filteredBlocks)-1]
		if bytesutil.ToBytes32(b.Block().ParentRoot()) != blockRoots[i] {
			continue
		}
		filteredBlocks = append(filteredBlocks, blocks[i])
	}

	return filteredBlocks, nil
}

// executeStateTransitionStateGen applies state transition on input historical state and block for state gen usages.
// There's no signature verification involved given state gen only works with stored block and state in DB.
// If the objects are already in stored in DB, one can omit redundant signature checks and ssz hashing calculations.
// WARNING: This method should not be used on an unverified new block.
func executeStateTransitionStateGen(
	ctx context.Context,
	state state.BeaconState,
	signed block.SignedBeaconBlock,
) (state.BeaconState, error) {
	if ctx.Err() != nil {
		return nil, ctx.Err()
	}
	if err := helpers.BeaconBlockIsNil(signed); err != nil {
		return nil, err
	}
	ctx, span := trace.StartSpan(ctx, "stategen.ExecuteStateTransitionStateGen")
	defer span.End()
	var err error

	// Execute per slots transition.
	// Given this is for state gen, a node uses the version process slots without skip slots cache.
	state, err = processSlotsStateGen(ctx, state, signed.Block().Slot())
	if err != nil {
		return nil, errors.Wrap(err, "could not process slot")
	}

	// Execute per block transition.
	// Given this is for state gen, a node only cares about the post state without proposer
	// and randao signature verifications.
	state, err = transition.ProcessBlockForStateRoot(ctx, state, signed)
	if err != nil {
		return nil, errors.Wrap(err, "could not process block")
	}
<<<<<<< HEAD
	if signed.Version() == version.Altair || signed.Version() == version.Bellatrix {
		sa, err := signed.Block().Body().SyncAggregate()
		if err != nil {
			return nil, err
		}
		state, err = altair.ProcessSyncAggregate(ctx, state, sa)
		if err != nil {
			return nil, err
		}
=======
	if signed.Version() == version.Phase0 {
		return state, nil
>>>>>>> e26cde5e
	}

	sa, err := signed.Block().Body().SyncAggregate()
	if err != nil {
		return nil, err
	}
	return altair.ProcessSyncAggregate(ctx, state, sa)
}

// processSlotsStateGen to process old slots for state gen usages.
// There's no skip slot cache involved given state gen only works with already stored block and state in DB.
// WARNING: This method should not be used for future slot.
func processSlotsStateGen(ctx context.Context, state state.BeaconState, slot types.Slot) (state.BeaconState, error) {
	ctx, span := trace.StartSpan(ctx, "stategen.ProcessSlotsStateGen")
	defer span.End()
	if state == nil || state.IsNil() {
		return nil, errUnknownState
	}

	if state.Slot() > slot {
		err := fmt.Errorf("expected state.slot %d < slot %d", state.Slot(), slot)
		return nil, err
	}

	if state.Slot() == slot {
		return state, nil
	}

	var err error
	for state.Slot() < slot {
		state, err = transition.ProcessSlot(ctx, state)
		if err != nil {
			return nil, errors.Wrap(err, "could not process slot")
		}
		if prysmTime.CanProcessEpoch(state) {
			switch state.Version() {
			case version.Phase0:
				state, err = transition.ProcessEpochPrecompute(ctx, state)
				if err != nil {
					return nil, errors.Wrap(err, "could not process epoch with optimizations")
				}
			case version.Altair, version.Bellatrix:
				state, err = altair.ProcessEpoch(ctx, state)
				if err != nil {
					return nil, errors.Wrap(err, "could not process epoch with optimization")
				}
			default:
				return nil, errors.New("beacon state should have a version")
			}
		}
		if err := state.SetSlot(state.Slot() + 1); err != nil {
			return nil, err
		}

		if prysmTime.CanUpgradeToAltair(state.Slot()) {
			state, err = altair.UpgradeToAltair(ctx, state)
			if err != nil {
				return nil, err
			}
		}
		if prysmTime.CanUpgradeToBellatrix(state.Slot()) {
			state, err = execution.UpgradeToMerge(ctx, state)
			if err != nil {
				return nil, err
			}
		}
	}

	return state, nil
}

// This finds the last saved block in DB from searching backwards from input slot,
// it returns the block root and the slot of the block.
// This is used by both hot and cold state management.
func (s *State) lastSavedBlock(ctx context.Context, slot types.Slot) ([32]byte, types.Slot, error) {
	ctx, span := trace.StartSpan(ctx, "stateGen.lastSavedBlock")
	defer span.End()

	// Handle the genesis case where the input slot is 0.
	if slot == 0 {
		gRoot, err := s.genesisRoot(ctx)
		if err != nil {
			return [32]byte{}, 0, err
		}
		return gRoot, 0, nil
	}

	lastSaved, err := s.beaconDB.HighestSlotBlocksBelow(ctx, slot)
	if err != nil {
		return [32]byte{}, 0, err
	}

	// Given this is used to query canonical block. There should only be one saved canonical block of a given slot.
	if len(lastSaved) != 1 {
		return [32]byte{}, 0, fmt.Errorf("highest saved block does not equal to 1, it equals to %d", len(lastSaved))
	}
	if lastSaved[0] == nil || lastSaved[0].IsNil() || lastSaved[0].Block().IsNil() {
		return [32]byte{}, 0, nil
	}
	r, err := lastSaved[0].Block().HashTreeRoot()
	if err != nil {
		return [32]byte{}, 0, err
	}

	return r, lastSaved[0].Block().Slot(), nil
}

// This finds the last saved state in DB from searching backwards from input slot,
// it returns the block root of the block which was used to produce the state.
// This is used by both hot and cold state management.
func (s *State) lastSavedState(ctx context.Context, slot types.Slot) (state.ReadOnlyBeaconState, error) {
	ctx, span := trace.StartSpan(ctx, "stateGen.lastSavedState")
	defer span.End()

	// Handle the genesis case where the input slot is 0.
	if slot == 0 {
		return s.beaconDB.GenesisState(ctx)
	}

	lastSaved, err := s.beaconDB.HighestSlotStatesBelow(ctx, slot+1)
	if err != nil {
		return nil, err
	}

	// Given this is used to query canonical state. There should only be one saved canonical block of a given slot.
	if len(lastSaved) != 1 {
		return nil, fmt.Errorf("highest saved state does not equal to 1, it equals to %d", len(lastSaved))
	}
	if lastSaved[0] == nil {
		return nil, errUnknownState
	}

	return lastSaved[0], nil
}

// This returns the genesis root.
func (s *State) genesisRoot(ctx context.Context) ([32]byte, error) {
	b, err := s.beaconDB.GenesisBlock(ctx)
	if err != nil {
		return [32]byte{}, err
	}
	return b.Block().HashTreeRoot()
}

// Given the start slot and the end slot, this returns the finalized beacon blocks in between.
// Since hot states don't have finalized blocks, this should ONLY be used for replaying cold state.
func (s *State) loadFinalizedBlocks(ctx context.Context, startSlot, endSlot types.Slot) ([]block.SignedBeaconBlock, error) {
	f := filters.NewFilter().SetStartSlot(startSlot).SetEndSlot(endSlot)
	bs, bRoots, err := s.beaconDB.Blocks(ctx, f)
	if err != nil {
		return nil, err
	}
	if len(bs) != len(bRoots) {
		return nil, errors.New("length of blocks and roots don't match")
	}
	fbs := make([]block.SignedBeaconBlock, 0, len(bs))
	for i := len(bs) - 1; i >= 0; i-- {
		if s.beaconDB.IsFinalizedBlock(ctx, bRoots[i]) {
			fbs = append(fbs, bs[i])
		}
	}
	return fbs, nil
}<|MERGE_RESOLUTION|>--- conflicted
+++ resolved
@@ -163,20 +163,8 @@
 	if err != nil {
 		return nil, errors.Wrap(err, "could not process block")
 	}
-<<<<<<< HEAD
-	if signed.Version() == version.Altair || signed.Version() == version.Bellatrix {
-		sa, err := signed.Block().Body().SyncAggregate()
-		if err != nil {
-			return nil, err
-		}
-		state, err = altair.ProcessSyncAggregate(ctx, state, sa)
-		if err != nil {
-			return nil, err
-		}
-=======
 	if signed.Version() == version.Phase0 {
 		return state, nil
->>>>>>> e26cde5e
 	}
 
 	sa, err := signed.Block().Body().SyncAggregate()
