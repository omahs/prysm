--- conflicted
+++ resolved
@@ -115,7 +115,6 @@
 	stateSub.Unsubscribe()
 	secondsPerSlot := params.BeaconConfig().SecondsPerSlot
 
-<<<<<<< HEAD
 	log.Info("Waiting for chain to complete initial sync")
 	s.waitForSync(s.genesisTime, slotutil.NewSlotTicker(s.genesisTime, secondsPerSlot).C())
 
@@ -129,13 +128,6 @@
 	s.pruningTicker = slotutil.NewSlotTicker(s.genesisTime, secondsPerSlot)
 	go s.processQueuedAttestations(s.ctx, s.attsTicker.C())
 	go s.processQueuedBlocks(s.ctx, s.blocksTicker.C())
-=======
-	s.waitForSync(s.genesisTime)
-
-	log.Info("Completed chain sync, starting slashing detection")
-	go s.processQueuedAttestations(s.ctx, s.slotTicker.C())
-	go s.processQueuedBlocks(s.ctx, s.slotTicker.C())
->>>>>>> 963f61f1
 	go s.receiveAttestations(s.ctx)
 	go s.receiveBlocks(s.ctx)
 	go s.pruneSlasherData(s.ctx, s.pruningTicker.C())
@@ -161,21 +153,13 @@
 	return nil
 }
 
-<<<<<<< HEAD
 func (s *Service) waitForSync(genesisTime time.Time, slotTicker <-chan types.Slot) {
-=======
-func (s *Service) waitForSync(genesisTime time.Time) {
->>>>>>> 963f61f1
 	if slotutil.SlotsSinceGenesis(genesisTime) == 0 || !s.serviceCfg.SyncChecker.Syncing() {
 		return
 	}
 	for {
 		select {
-<<<<<<< HEAD
 		case <-slotTicker:
-=======
-		case <-s.slotTicker.C():
->>>>>>> 963f61f1
 			// If node is still syncing, do not operate slasher.
 			if s.serviceCfg.SyncChecker.Syncing() {
 				continue
