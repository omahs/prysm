load("@prysm//tools/go:def.bzl", "go_library")
load("@io_bazel_rules_go//go:def.bzl", "go_test")

# gazelle:exclude committee_disabled.go
# gazelle:exclude proposer_indices_disabled.go
go_library(
    name = "go_default_library",
    srcs = [
        "attestation_data.go",
        "checkpoint_state.go",
        "committees.go",
        "common.go",
        "doc.go",
        "proposer_indices_type.go",
        "skip_slot_cache.go",
        "subnet_ids.go",
    ] + select({
        "//fuzz:fuzzing_enabled": [
            "committee_disabled.go",
            "proposer_indices_disabled.go",
            "sync_committee_disabled.go",
        ],
        "//conditions:default": [
            "committee.go",
            "proposer_indices.go",
            "sync_committee.go",
        ],
    }),
    importpath = "github.com/prysmaticlabs/prysm/beacon-chain/cache",
    visibility = [
        "//beacon-chain:__subpackages__",
        "//fuzz:__pkg__",
        "//tools:__subpackages__",
    ],
    deps = [
        "//beacon-chain/state/interface:go_default_library",
<<<<<<< HEAD
        "//beacon-chain/state/stateV0:go_default_library",
        "//shared/bytesutil:go_default_library",
=======
        "//shared/blockutil:go_default_library",
>>>>>>> caf9bdbc
        "//shared/hashutil:go_default_library",
        "//shared/params:go_default_library",
        "//shared/sliceutil:go_default_library",
        "@com_github_hashicorp_golang_lru//:go_default_library",
        "@com_github_patrickmn_go_cache//:go_default_library",
        "@com_github_prometheus_client_golang//prometheus:go_default_library",
        "@com_github_prometheus_client_golang//prometheus/promauto:go_default_library",
        "@com_github_prysmaticlabs_eth2_types//:go_default_library",
        "@com_github_prysmaticlabs_ethereumapis//eth/v1alpha1:go_default_library",
        "@io_k8s_client_go//tools/cache:go_default_library",
        "@io_opencensus_go//trace:go_default_library",
    ],
)

go_test(
    name = "go_default_test",
    size = "small",
    srcs = [
        "attestation_data_test.go",
        "cache_test.go",
        "checkpoint_state_test.go",
        "committee_fuzz_test.go",
        "committee_test.go",
        "proposer_indices_test.go",
        "skip_slot_cache_test.go",
        "subnet_ids_test.go",
        "sync_committee_test.go",
    ],
    embed = [":go_default_library"],
    deps = [
        "//beacon-chain/state/interface:go_default_library",
        "//beacon-chain/state/stateV0:go_default_library",
        "//proto/beacon/p2p/v1:go_default_library",
        "//shared/bytesutil:go_default_library",
        "//shared/params:go_default_library",
        "//shared/testutil/altair:go_default_library",
        "//shared/testutil/assert:go_default_library",
        "//shared/testutil/require:go_default_library",
        "@com_github_google_gofuzz//:go_default_library",
        "@com_github_prysmaticlabs_eth2_types//:go_default_library",
        "@com_github_prysmaticlabs_ethereumapis//eth/v1alpha1:go_default_library",
        "@org_golang_google_protobuf//proto:go_default_library",
    ],
)<|MERGE_RESOLUTION|>--- conflicted
+++ resolved
@@ -34,12 +34,8 @@
     ],
     deps = [
         "//beacon-chain/state/interface:go_default_library",
-<<<<<<< HEAD
-        "//beacon-chain/state/stateV0:go_default_library",
+        "//shared/blockutil:go_default_library",
         "//shared/bytesutil:go_default_library",
-=======
-        "//shared/blockutil:go_default_library",
->>>>>>> caf9bdbc
         "//shared/hashutil:go_default_library",
         "//shared/params:go_default_library",
         "//shared/sliceutil:go_default_library",
