--- conflicted
+++ resolved
@@ -501,13 +501,8 @@
 			s.runError = nil
 			// This one spams every slot because we can't process pass logs with Catalyst.
 			log.WithFields(logrus.Fields{
-<<<<<<< HEAD
 				"endpoint": logutil.MaskCredentialsLogging(s.currHttpEndpoint.Url),
 			}).Info("Connected to eth1 proof-of-work chain")
-=======
-				"endpoint": logutil.MaskCredentialsLogging(s.currHttpEndpoint),
-			}).Debug("Connected to eth1 proof-of-work chain")
->>>>>>> 91334408
 			return
 		}
 		if errSynced != nil {
