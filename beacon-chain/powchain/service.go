// Package powchain defines a runtime service which is tasked with
// communicating with an eth1 endpoint, processing logs from a deposit
// contract, and the latest eth1 data headers for usage in the beacon node.
package powchain

import (
	"context"
	"fmt"
	"math/big"
	"reflect"
	"runtime/debug"
	"sort"
	"sync"
	"time"

	"github.com/ethereum/go-ethereum"
	"github.com/ethereum/go-ethereum/accounts/abi/bind"
	"github.com/ethereum/go-ethereum/common"
	"github.com/ethereum/go-ethereum/common/hexutil"
	gethTypes "github.com/ethereum/go-ethereum/core/types"
	"github.com/ethereum/go-ethereum/ethclient"
	gethRPC "github.com/ethereum/go-ethereum/rpc"
	"github.com/pkg/errors"
	"github.com/prometheus/client_golang/prometheus"
	"github.com/prometheus/client_golang/prometheus/promauto"
	"github.com/prysmaticlabs/prysm/beacon-chain/cache/depositcache"
	statefeed "github.com/prysmaticlabs/prysm/beacon-chain/core/feed/state"
	"github.com/prysmaticlabs/prysm/beacon-chain/core/transition"
	"github.com/prysmaticlabs/prysm/beacon-chain/db"
	engine "github.com/prysmaticlabs/prysm/beacon-chain/powchain/engine-api-client/v1"
	"github.com/prysmaticlabs/prysm/beacon-chain/powchain/types"
	"github.com/prysmaticlabs/prysm/beacon-chain/state"
	nativev1 "github.com/prysmaticlabs/prysm/beacon-chain/state/state-native/v1"
	"github.com/prysmaticlabs/prysm/beacon-chain/state/stategen"
	v1 "github.com/prysmaticlabs/prysm/beacon-chain/state/v1"
	"github.com/prysmaticlabs/prysm/config/features"
	"github.com/prysmaticlabs/prysm/config/params"
	"github.com/prysmaticlabs/prysm/container/trie"
	contracts "github.com/prysmaticlabs/prysm/contracts/deposit"
	"github.com/prysmaticlabs/prysm/encoding/bytesutil"
	"github.com/prysmaticlabs/prysm/io/logs"
	"github.com/prysmaticlabs/prysm/monitoring/clientstats"
	"github.com/prysmaticlabs/prysm/network"
	"github.com/prysmaticlabs/prysm/network/authorization"
	ethpb "github.com/prysmaticlabs/prysm/proto/prysm/v1alpha1"
	prysmTime "github.com/prysmaticlabs/prysm/time"
	"github.com/prysmaticlabs/prysm/time/slots"
	"github.com/sirupsen/logrus"
)

var (
	validDepositsCount = promauto.NewCounter(prometheus.CounterOpts{
		Name: "powchain_valid_deposits_received",
		Help: "The number of valid deposits received in the deposit contract",
	})
	blockNumberGauge = promauto.NewGauge(prometheus.GaugeOpts{
		Name: "powchain_block_number",
		Help: "The current block number in the proof-of-work chain",
	})
	missedDepositLogsCount = promauto.NewCounter(prometheus.CounterOpts{
		Name: "powchain_missed_deposit_logs",
		Help: "The number of times a missed deposit log is detected",
	})
)

var (
	// time to wait before trying to reconnect with the eth1 node.
	backOffPeriod = 15 * time.Second
	// amount of times before we log the status of the eth1 dial attempt.
	logThreshold = 8
	// period to log chainstart related information
	logPeriod = 1 * time.Minute
	// threshold of how old we will accept an eth1 node's head to be.
	eth1Threshold = 20 * time.Minute
	// error when eth1 node is not synced.
	errNotSynced = errors.New("eth1 node is still syncing")
	// error when eth1 node is too far behind.
	errFarBehind = errors.Errorf("eth1 head is more than %s behind from current wall clock time", eth1Threshold.String())
)

// ChainStartFetcher retrieves information pertaining to the chain start event
// of the beacon chain for usage across various services.
type ChainStartFetcher interface {
	ChainStartEth1Data() *ethpb.Eth1Data
	PreGenesisState() state.BeaconState
	ClearPreGenesisData()
}

// ChainInfoFetcher retrieves information about eth1 metadata at the Ethereum consensus genesis time.
type ChainInfoFetcher interface {
	Eth2GenesisPowchainInfo() (uint64, *big.Int)
	IsConnectedToETH1() bool
	CurrentETH1Endpoint() string
	CurrentETH1ConnectionError() error
	ETH1Endpoints() []string
	ETH1ConnectionErrors() []error
}

// POWBlockFetcher defines a struct that can retrieve mainchain blocks.
type POWBlockFetcher interface {
	BlockTimeByHeight(ctx context.Context, height *big.Int) (uint64, error)
	BlockByTimestamp(ctx context.Context, time uint64) (*types.HeaderInfo, error)
	BlockHashByHeight(ctx context.Context, height *big.Int) (common.Hash, error)
	BlockExists(ctx context.Context, hash common.Hash) (bool, *big.Int, error)
	BlockExistsWithCache(ctx context.Context, hash common.Hash) (bool, *big.Int, error)
}

// Chain defines a standard interface for the powchain service in Prysm.
type Chain interface {
	ChainStartFetcher
	ChainInfoFetcher
	POWBlockFetcher
}

// RPCDataFetcher defines a subset of methods conformed to by ETH1.0 RPC clients for
// fetching eth1 data from the clients.
type RPCDataFetcher interface {
	HeaderByNumber(ctx context.Context, number *big.Int) (*gethTypes.Header, error)
	HeaderByHash(ctx context.Context, hash common.Hash) (*gethTypes.Header, error)
	SyncProgress(ctx context.Context) (*ethereum.SyncProgress, error)
}

// RPCClient defines the rpc methods required to interact with the eth1 node.
type RPCClient interface {
	BatchCall(b []gethRPC.BatchElem) error
}

// config defines a config struct for dependencies into the service.
type config struct {
	depositContractAddr        common.Address
	beaconDB                   db.HeadAccessDatabase
	depositCache               *depositcache.DepositCache
	stateNotifier              statefeed.Notifier
	stateGen                   *stategen.State
	eth1HeaderReqLimit         uint64
	beaconNodeStatsUpdater     BeaconNodeStatsUpdater
	httpEndpoints              []network.Endpoint
	executionEndpoint          string
	executionEndpointJWTSecret []byte
	currHttpEndpoint           network.Endpoint
	finalizedStateAtStartup    state.BeaconState
}

// Service fetches important information about the canonical
// Ethereum ETH1.0 chain via a web3 endpoint using an ethclient. The Random
// Beacon Chain requires synchronization with the ETH1.0 chain's current
// blockhash, block number, and access to logs within the
// Validator Registration Contract on the ETH1.0 chain to kick off the beacon
// chain's validator registration process.
type Service struct {
	connectedETH1           bool
	isRunning               bool
	processingLock          sync.RWMutex
	cfg                     *config
	ctx                     context.Context
	cancel                  context.CancelFunc
	headTicker              *time.Ticker
	httpLogger              bind.ContractFilterer
	eth1DataFetcher         RPCDataFetcher
	engineAPIClient         engine.Caller
	rpcClient               RPCClient
	headerCache             *headerCache // cache to store block hash/block height.
	latestEth1Data          *ethpb.LatestETH1Data
	depositContractCaller   *contracts.DepositContractCaller
	depositTrie             *trie.SparseMerkleTrie
	chainStartData          *ethpb.ChainStartData
	lastReceivedMerkleIndex int64 // Keeps track of the last received index to prevent log spam.
	runError                error
	preGenesisState         state.BeaconState
}

// NewService sets up a new instance with an ethclient when given a web3 endpoint as a string in the config.
func NewService(ctx context.Context, opts ...Option) (*Service, error) {
	ctx, cancel := context.WithCancel(ctx)
	_ = cancel // govet fix for lost cancel. Cancel is handled in service.Stop()
	depositTrie, err := trie.NewTrie(params.BeaconConfig().DepositContractTreeDepth)
	if err != nil {
		cancel()
		return nil, errors.Wrap(err, "could not setup deposit trie")
	}
	genState, err := transition.EmptyGenesisState()
	if err != nil {
		return nil, errors.Wrap(err, "could not setup genesis state")
	}

	s := &Service{
		ctx:    ctx,
		cancel: cancel,
		cfg: &config{
			beaconNodeStatsUpdater: &NopBeaconNodeStatsUpdater{},
			eth1HeaderReqLimit:     defaultEth1HeaderReqLimit,
		},
		latestEth1Data: &ethpb.LatestETH1Data{
			BlockHeight:        0,
			BlockTime:          0,
			BlockHash:          []byte{},
			LastRequestedBlock: 0,
		},
		headerCache: newHeaderCache(),
		depositTrie: depositTrie,
		chainStartData: &ethpb.ChainStartData{
			Eth1Data:           &ethpb.Eth1Data{},
			ChainstartDeposits: make([]*ethpb.Deposit, 0),
		},
		lastReceivedMerkleIndex: -1,
		preGenesisState:         genState,
		headTicker:              time.NewTicker(time.Duration(params.BeaconConfig().SecondsPerETH1Block) * time.Second),
	}

	for _, opt := range opts {
		if err := opt(s); err != nil {
			return nil, err
		}
	}

	if err := s.initializeEngineAPIClient(ctx); err != nil {
<<<<<<< HEAD
		return nil, err
	}

=======
		return nil, errors.Wrap(err, "unable to initialize engine API client")
	}

	// Check transition configuration for the engine API client in the background.
	go s.checkTransitionConfiguration(ctx)

>>>>>>> ac6ecbac
	if err := s.ensureValidPowchainData(ctx); err != nil {
		return nil, errors.Wrap(err, "unable to validate powchain data")
	}

	eth1Data, err := s.cfg.beaconDB.PowchainData(ctx)
	if err != nil {
		return nil, errors.Wrap(err, "unable to retrieve eth1 data")
	}
	if err := s.initializeEth1Data(ctx, eth1Data); err != nil {
		return nil, err
	}
	return s, nil
}

// Start a web3 service's main event loop.
func (s *Service) Start() {
	// If the chain has not started already and we don't have access to eth1 nodes, we will not be
	// able to generate the genesis state.
	if !s.chainStartData.Chainstarted && s.cfg.currHttpEndpoint.Url == "" {
		// check for genesis state before shutting down the node,
		// if a genesis state exists, we can continue on.
		genState, err := s.cfg.beaconDB.GenesisState(s.ctx)
		if err != nil {
			log.Fatal(err)
		}
		if genState == nil || genState.IsNil() {
			log.Fatal("cannot create genesis state: no eth1 http endpoint defined")
		}
	}

	// Exit early if eth1 endpoint is not set.
	if s.cfg.currHttpEndpoint.Url == "" {
		return
	}
<<<<<<< HEAD

	// Check transition configuration for the engine API client in the background.
	go s.checkTransitionConfiguration(s.ctx)

=======
>>>>>>> ac6ecbac
	go func() {
		s.isRunning = true
		s.waitForConnection()
		if s.ctx.Err() != nil {
			log.Info("Context closed, exiting pow goroutine")
			return
		}
		s.run(s.ctx.Done())
	}()
}

// Stop the web3 service's main event loop and associated goroutines.
func (s *Service) Stop() error {
	if s.cancel != nil {
		defer s.cancel()
	}
	s.closeClients()
	return nil
}

// ClearPreGenesisData clears out the stored chainstart deposits and beacon state.
func (s *Service) ClearPreGenesisData() {
	s.chainStartData.ChainstartDeposits = []*ethpb.Deposit{}
	if features.Get().EnableNativeState {
		s.preGenesisState = &nativev1.BeaconState{}
	} else {
		s.preGenesisState = &v1.BeaconState{}
	}
}

// ChainStartEth1Data returns the eth1 data at chainstart.
func (s *Service) ChainStartEth1Data() *ethpb.Eth1Data {
	return s.chainStartData.Eth1Data
}

// PreGenesisState returns a state that contains
// pre-chainstart deposits.
func (s *Service) PreGenesisState() state.BeaconState {
	return s.preGenesisState
}

// Status is service health checks. Return nil or error.
func (s *Service) Status() error {
	// Service don't start
	if !s.isRunning {
		return nil
	}
	// get error from run function
	return s.runError
}

// EngineAPIClient returns the associated engine API client to interact
// with an execution node via JSON-RPC.
func (s *Service) EngineAPIClient() engine.Caller {
	return s.engineAPIClient
}

func (s *Service) updateBeaconNodeStats() {
	bs := clientstats.BeaconNodeStats{}
	if len(s.cfg.httpEndpoints) > 1 {
		bs.SyncEth1FallbackConfigured = true
	}
	if s.IsConnectedToETH1() {
		if s.primaryConnected() {
			bs.SyncEth1Connected = true
		} else {
			bs.SyncEth1FallbackConnected = true
		}
	}
	s.cfg.beaconNodeStatsUpdater.Update(bs)
}

func (s *Service) updateCurrHttpEndpoint(endpoint network.Endpoint) {
	s.cfg.currHttpEndpoint = endpoint
	s.updateBeaconNodeStats()
}

func (s *Service) updateConnectedETH1(state bool) {
	s.connectedETH1 = state
	s.updateBeaconNodeStats()
}

// IsConnectedToETH1 checks if the beacon node is connected to a ETH1 Node.
func (s *Service) IsConnectedToETH1() bool {
	return s.connectedETH1
}

// CurrentETH1Endpoint returns the URL of the current ETH1 endpoint.
func (s *Service) CurrentETH1Endpoint() string {
	return s.cfg.currHttpEndpoint.Url
}

// CurrentETH1ConnectionError returns the error (if any) of the current connection.
func (s *Service) CurrentETH1ConnectionError() error {
	httpClient, rpcClient, err := s.dialETH1Nodes(s.cfg.currHttpEndpoint)
	httpClient.Close()
	rpcClient.Close()
	return err
}

// ETH1Endpoints returns the slice of HTTP endpoint URLs (default is 0th element).
func (s *Service) ETH1Endpoints() []string {
	var eps []string
	for _, ep := range s.cfg.httpEndpoints {
		eps = append(eps, ep.Url)
	}
	return eps
}

// ETH1ConnectionErrors returns a slice of errors for each HTTP endpoint. An error
// of nil means the connection was successful.
func (s *Service) ETH1ConnectionErrors() []error {
	var errs []error
	for _, ep := range s.cfg.httpEndpoints {
		httpClient, rpcClient, err := s.dialETH1Nodes(ep)
		httpClient.Close()
		rpcClient.Close()
		errs = append(errs, err)
	}
	return errs
}

// refers to the latest eth1 block which follows the condition: eth1_timestamp +
// SECONDS_PER_ETH1_BLOCK * ETH1_FOLLOW_DISTANCE <= current_unix_time
func (s *Service) followBlockHeight(_ context.Context) (uint64, error) {
	latestValidBlock := uint64(0)
	if s.latestEth1Data.BlockHeight > params.BeaconConfig().Eth1FollowDistance {
		latestValidBlock = s.latestEth1Data.BlockHeight - params.BeaconConfig().Eth1FollowDistance
	}
	return latestValidBlock, nil
}

func (s *Service) connectToPowChain() error {
	httpClient, rpcClient, err := s.dialETH1Nodes(s.cfg.currHttpEndpoint)
	if err != nil {
		return errors.Wrap(err, "could not dial eth1 nodes")
	}

	depositContractCaller, err := contracts.NewDepositContractCaller(s.cfg.depositContractAddr, httpClient)
	if err != nil {
		return errors.Wrap(err, "could not create deposit contract caller")
	}

	if httpClient == nil || rpcClient == nil || depositContractCaller == nil {
		return errors.New("eth1 client is nil")
	}

	s.initializeConnection(httpClient, rpcClient, depositContractCaller)
	return nil
}

func (s *Service) dialETH1Nodes(endpoint network.Endpoint) (*ethclient.Client, *gethRPC.Client, error) {
	httpRPCClient, err := gethRPC.Dial(endpoint.Url)
	if err != nil {
		return nil, nil, err
	}
	if endpoint.Auth.Method != authorization.None {
		header, err := endpoint.Auth.ToHeaderValue()
		if err != nil {
			return nil, nil, err
		}
		httpRPCClient.SetHeader("Authorization", header)
	}
	httpClient := ethclient.NewClient(httpRPCClient)
	// Add a method to clean-up and close clients in the event
	// of any connection failure.
	closeClients := func() {
		httpRPCClient.Close()
		httpClient.Close()
	}
	syncProg, err := httpClient.SyncProgress(s.ctx)
	if err != nil {
		closeClients()
		return nil, nil, err
	}
	if syncProg != nil {
		closeClients()
		return nil, nil, errors.New("eth1 node has not finished syncing yet")
	}
	// Make a simple call to ensure we are actually connected to a working node.
	cID, err := httpClient.ChainID(s.ctx)
	if err != nil {
		closeClients()
		return nil, nil, err
	}
	nID, err := httpClient.NetworkID(s.ctx)
	if err != nil {
		closeClients()
		return nil, nil, err
	}
	if cID.Uint64() != params.BeaconConfig().DepositChainID {
		closeClients()
		return nil, nil, fmt.Errorf("eth1 node using incorrect chain id, %d != %d", cID.Uint64(), params.BeaconConfig().DepositChainID)
	}
	if nID.Uint64() != params.BeaconConfig().DepositNetworkID {
		closeClients()
		return nil, nil, fmt.Errorf("eth1 node using incorrect network id, %d != %d", nID.Uint64(), params.BeaconConfig().DepositNetworkID)
	}

	return httpClient, httpRPCClient, nil
}

func (s *Service) initializeConnection(
	httpClient *ethclient.Client,
	rpcClient *gethRPC.Client,
	contractCaller *contracts.DepositContractCaller,
) {
	s.httpLogger = httpClient
	s.eth1DataFetcher = httpClient
	s.depositContractCaller = contractCaller
	s.rpcClient = rpcClient
}

// closes down our active eth1 clients.
func (s *Service) closeClients() {
	gethClient, ok := s.rpcClient.(*gethRPC.Client)
	if ok {
		gethClient.Close()
	}
	httpClient, ok := s.eth1DataFetcher.(*ethclient.Client)
	if ok {
		httpClient.Close()
	}
}

func (s *Service) waitForConnection() {
	errConnect := s.connectToPowChain()
	if errConnect == nil {
		synced, errSynced := s.isEth1NodeSynced()
		// Resume if eth1 node is synced.
		if synced {
			s.updateConnectedETH1(true)
			s.runError = nil
			log.WithFields(logrus.Fields{
				"endpoint": logs.MaskCredentialsLogging(s.cfg.currHttpEndpoint.Url),
			}).Info("Connected to eth1 proof-of-work chain")
			return
		}
		if errSynced != nil {
			s.runError = errSynced
			log.WithError(errSynced).Error("Could not check sync status of eth1 chain")
		}
	}
	if errConnect != nil {
		s.runError = errConnect
		log.WithError(errConnect).Error("Could not connect to powchain endpoint")
	}
	// Use a custom logger to only log errors
	// once in  a while.
	logCounter := 0
	errorLogger := func(err error, msg string) {
		if logCounter > logThreshold {
			log.Errorf("%s: %v", msg, err)
			logCounter = 0
		}
		logCounter++
	}

	ticker := time.NewTicker(backOffPeriod)
	defer ticker.Stop()
	for {
		select {
		case <-ticker.C:
			log.Debugf("Trying to dial endpoint: %s", logs.MaskCredentialsLogging(s.cfg.currHttpEndpoint.Url))
			errConnect := s.connectToPowChain()
			if errConnect != nil {
				errorLogger(errConnect, "Could not connect to powchain endpoint")
				s.runError = errConnect
				s.fallbackToNextEndpoint()
				continue
			}
			synced, errSynced := s.isEth1NodeSynced()
			if errSynced != nil {
				errorLogger(errSynced, "Could not check sync status of eth1 chain")
				s.runError = errSynced
				s.fallbackToNextEndpoint()
				continue
			}
			if synced {
				s.updateConnectedETH1(true)
				s.runError = nil
				log.WithFields(logrus.Fields{
					"endpoint": logs.MaskCredentialsLogging(s.cfg.currHttpEndpoint.Url),
				}).Info("Connected to eth1 proof-of-work chain")
				return
			}
			s.runError = errNotSynced
			log.Debug("Eth1 node is currently syncing")
		case <-s.ctx.Done():
			log.Debug("Received cancelled context,closing existing powchain service")
			return
		}
	}
}

// checks if the eth1 node is healthy and ready to serve before
// fetching data from  it.
func (s *Service) isEth1NodeSynced() (bool, error) {
	syncProg, err := s.eth1DataFetcher.SyncProgress(s.ctx)
	if err != nil {
		return false, err
	}
	if syncProg != nil {
		return false, nil
	}
	head, err := s.eth1DataFetcher.HeaderByNumber(s.ctx, nil)
	if err != nil {
		return false, err
	}
	return !eth1HeadIsBehind(head.Time), nil
}

// Reconnect to eth1 node in case of any failure.
func (s *Service) retryETH1Node(err error) {
	s.runError = err
	s.updateConnectedETH1(false)
	// Back off for a while before
	// resuming dialing the eth1 node.
	time.Sleep(backOffPeriod)
	s.waitForConnection()
	// Reset run error in the event of a successful connection.
	s.runError = nil
}

func (s *Service) initDepositCaches(ctx context.Context, ctrs []*ethpb.DepositContainer) error {
	if len(ctrs) == 0 {
		return nil
	}
	s.cfg.depositCache.InsertDepositContainers(ctx, ctrs)
	if !s.chainStartData.Chainstarted {
		// do not add to pending cache
		// if no genesis state exists.
		validDepositsCount.Add(float64(s.preGenesisState.Eth1DepositIndex()))
		return nil
	}
	genesisState, err := s.cfg.beaconDB.GenesisState(ctx)
	if err != nil {
		return err
	}
	// Default to all deposits post-genesis deposits in
	// the event we cannot find a finalized state.
	currIndex := genesisState.Eth1DepositIndex()
	chkPt, err := s.cfg.beaconDB.FinalizedCheckpoint(ctx)
	if err != nil {
		return err
	}
	rt := bytesutil.ToBytes32(chkPt.Root)
	if rt != [32]byte{} {
		fState := s.cfg.finalizedStateAtStartup
		if fState == nil || fState.IsNil() {
			return errors.Errorf("finalized state with root %#x is nil", rt)
		}
		// Set deposit index to the one in the current archived state.
		currIndex = fState.Eth1DepositIndex()

		// when a node pauses for some time and starts again, the deposits to finalize
		// accumulates. we finalize them here before we are ready to receive a block.
		// Otherwise, the first few blocks will be slower to compute as we will
		// hold the lock and be busy finalizing the deposits.
		s.cfg.depositCache.InsertFinalizedDeposits(ctx, int64(currIndex)) // lint:ignore uintcast -- deposit index will not exceed int64 in your lifetime.
		// Deposit proofs are only used during state transition and can be safely removed to save space.

		// lint:ignore uintcast -- deposit index will not exceed int64 in your lifetime.
		if err = s.cfg.depositCache.PruneProofs(ctx, int64(currIndex)); err != nil {
			return errors.Wrap(err, "could not prune deposit proofs")
		}
	}
	validDepositsCount.Add(float64(currIndex))
	// Only add pending deposits if the container slice length
	// is more than the current index in state.
	if uint64(len(ctrs)) > currIndex {
		for _, c := range ctrs[currIndex:] {
			s.cfg.depositCache.InsertPendingDeposit(ctx, c.Deposit, c.Eth1BlockHeight, c.Index, bytesutil.ToBytes32(c.DepositRoot))
		}
	}
	return nil
}

// processBlockHeader adds a newly observed eth1 block to the block cache and
// updates the latest blockHeight, blockHash, and blockTime properties of the service.
func (s *Service) processBlockHeader(header *gethTypes.Header) {
	defer safelyHandlePanic()
	blockNumberGauge.Set(float64(header.Number.Int64()))
	s.latestEth1Data.BlockHeight = header.Number.Uint64()
	s.latestEth1Data.BlockHash = header.Hash().Bytes()
	s.latestEth1Data.BlockTime = header.Time
	log.WithFields(logrus.Fields{
		"blockNumber": s.latestEth1Data.BlockHeight,
		"blockHash":   hexutil.Encode(s.latestEth1Data.BlockHash),
	}).Debug("Latest eth1 chain event")
}

// batchRequestHeaders requests the block range specified in the arguments. Instead of requesting
// each block in one call, it batches all requests into a single rpc call.
func (s *Service) batchRequestHeaders(startBlock, endBlock uint64) ([]*gethTypes.Header, error) {
	if startBlock > endBlock {
		return nil, fmt.Errorf("start block height %d cannot be > end block height %d", startBlock, endBlock)
	}
	requestRange := (endBlock - startBlock) + 1
	elems := make([]gethRPC.BatchElem, 0, requestRange)
	headers := make([]*gethTypes.Header, 0, requestRange)
	errs := make([]error, 0, requestRange)
	if requestRange == 0 {
		return headers, nil
	}
	for i := startBlock; i <= endBlock; i++ {
		header := &gethTypes.Header{}
		err := error(nil)
		elems = append(elems, gethRPC.BatchElem{
			Method: "eth_getBlockByNumber",
			Args:   []interface{}{hexutil.EncodeBig(big.NewInt(0).SetUint64(i)), false},
			Result: header,
			Error:  err,
		})
		headers = append(headers, header)
		errs = append(errs, err)
	}
	ioErr := s.rpcClient.BatchCall(elems)
	if ioErr != nil {
		return nil, ioErr
	}
	for _, e := range errs {
		if e != nil {
			return nil, e
		}
	}
	for _, h := range headers {
		if h != nil {
			if err := s.headerCache.AddHeader(h); err != nil {
				return nil, err
			}
		}
	}
	return headers, nil
}

// safelyHandleHeader will recover and log any panic that occurs from the
// block
func safelyHandlePanic() {
	if r := recover(); r != nil {
		log.WithFields(logrus.Fields{
			"r": r,
		}).Error("Panicked when handling data from ETH 1.0 Chain! Recovering...")

		debug.PrintStack()
	}
}

func (s *Service) handleETH1FollowDistance() {
	defer safelyHandlePanic()
	ctx := s.ctx

	// use a 5 minutes timeout for block time, because the max mining time is 278 sec (block 7208027)
	// (analyzed the time of the block from 2018-09-01 to 2019-02-13)
	fiveMinutesTimeout := prysmTime.Now().Add(-5 * time.Minute)
	// check that web3 client is syncing
	if time.Unix(int64(s.latestEth1Data.BlockTime), 0).Before(fiveMinutesTimeout) {
		log.Warn("eth1 client is not syncing")
	}
	if !s.chainStartData.Chainstarted {
		if err := s.checkBlockNumberForChainStart(ctx, big.NewInt(int64(s.latestEth1Data.LastRequestedBlock))); err != nil {
			s.runError = err
			log.Error(err)
			return
		}
	}
	// If the last requested block has not changed,
	// we do not request batched logs as this means there are no new
	// logs for the powchain service to process. Also is a potential
	// failure condition as would mean we have not respected the protocol
	// threshold.
	if s.latestEth1Data.LastRequestedBlock == s.latestEth1Data.BlockHeight {
		log.Error("Beacon node is not respecting the follow distance")
		return
	}
	if err := s.requestBatchedHeadersAndLogs(ctx); err != nil {
		s.runError = err
		log.Error(err)
		return
	}
	// Reset the Status.
	if s.runError != nil {
		s.runError = nil
	}
}

func (s *Service) initPOWService() {

	// Run in a select loop to retry in the event of any failures.
	for {
		select {
		case <-s.ctx.Done():
			return
		default:
			ctx := s.ctx
			header, err := s.eth1DataFetcher.HeaderByNumber(ctx, nil)
			if err != nil {
				log.Errorf("Unable to retrieve latest ETH1.0 chain header: %v", err)
				s.retryETH1Node(err)
				continue
			}

			s.latestEth1Data.BlockHeight = header.Number.Uint64()
			s.latestEth1Data.BlockHash = header.Hash().Bytes()
			s.latestEth1Data.BlockTime = header.Time

			if err := s.processPastLogs(ctx); err != nil {
				log.Errorf("Unable to process past logs %v", err)
				s.retryETH1Node(err)
				continue
			}
			// Cache eth1 headers from our voting period.
			if err := s.cacheHeadersForEth1DataVote(ctx); err != nil {
				log.Errorf("Unable to process past headers %v", err)
				s.retryETH1Node(err)
				continue
			}
			// Handle edge case with embedded genesis state by fetching genesis header to determine
			// its height.
			if s.chainStartData.Chainstarted && s.chainStartData.GenesisBlock == 0 {
				genHash := common.BytesToHash(s.chainStartData.Eth1Data.BlockHash)
				genBlock := s.chainStartData.GenesisBlock
				// In the event our provided chainstart data references a non-existent blockhash
				// we assume the genesis block to be 0.
				if genHash != [32]byte{} {
					genHeader, err := s.eth1DataFetcher.HeaderByHash(ctx, genHash)
					if err != nil {
						log.Errorf("Unable to retrieve genesis ETH1.0 chain header: %v", err)
						s.retryETH1Node(err)
						continue
					}
					genBlock = genHeader.Number.Uint64()
				}
				s.chainStartData.GenesisBlock = genBlock
				if err := s.savePowchainData(ctx); err != nil {
					log.Errorf("Unable to save powchain data: %v", err)
				}
			}
			return
		}
	}
}

// run subscribes to all the services for the ETH1.0 chain.
func (s *Service) run(done <-chan struct{}) {
	s.runError = nil

	s.initPOWService()

	chainstartTicker := time.NewTicker(logPeriod)
	defer chainstartTicker.Stop()

	for {
		select {
		case <-done:
			s.isRunning = false
			s.runError = nil
			s.updateConnectedETH1(false)
			log.Debug("Context closed, exiting goroutine")
			return
		case <-s.headTicker.C:
			head, err := s.eth1DataFetcher.HeaderByNumber(s.ctx, nil)
			if err != nil {
				log.WithError(err).Debug("Could not fetch latest eth1 header")
				s.retryETH1Node(err)
				continue
			}
			if eth1HeadIsBehind(head.Time) {
				log.WithError(errFarBehind).Debug("Could not get an up to date eth1 header")
				s.retryETH1Node(errFarBehind)
				continue
			}
			s.processBlockHeader(head)
			s.handleETH1FollowDistance()
			s.checkDefaultEndpoint()
		case <-chainstartTicker.C:
			if s.chainStartData.Chainstarted {
				chainstartTicker.Stop()
				continue
			}
			s.logTillChainStart(context.Background())
		}
	}
}

// logs the current thresholds required to hit chainstart every minute.
func (s *Service) logTillChainStart(ctx context.Context) {
	if s.chainStartData.Chainstarted {
		return
	}
	_, blockTime, err := s.retrieveBlockHashAndTime(s.ctx, big.NewInt(int64(s.latestEth1Data.LastRequestedBlock)))
	if err != nil {
		log.Error(err)
		return
	}
	valCount, genesisTime := s.currentCountAndTime(ctx, blockTime)
	valNeeded := uint64(0)
	if valCount < params.BeaconConfig().MinGenesisActiveValidatorCount {
		valNeeded = params.BeaconConfig().MinGenesisActiveValidatorCount - valCount
	}
	secondsLeft := uint64(0)
	if genesisTime < params.BeaconConfig().MinGenesisTime {
		secondsLeft = params.BeaconConfig().MinGenesisTime - genesisTime
	}

	fields := logrus.Fields{
		"Additional validators needed": valNeeded,
	}
	if secondsLeft > 0 {
		fields["Generating genesis state in"] = time.Duration(secondsLeft) * time.Second
	}

	log.WithFields(fields).Info("Currently waiting for chainstart")
}

// cacheHeadersForEth1DataVote makes sure that voting for eth1data after startup utilizes cached headers
// instead of making multiple RPC requests to the ETH1 endpoint.
func (s *Service) cacheHeadersForEth1DataVote(ctx context.Context) error {
	// Find the end block to request from.
	end, err := s.followBlockHeight(ctx)
	if err != nil {
		return err
	}
	start, err := s.determineEarliestVotingBlock(ctx, end)
	if err != nil {
		return err
	}
	// We call batchRequestHeaders for its header caching side-effect, so we don't need the return value.
	_, err = s.batchRequestHeaders(start, end)
	if err != nil {
		return err
	}
	return nil
}

// determines the earliest voting block from which to start caching all our previous headers from.
func (s *Service) determineEarliestVotingBlock(ctx context.Context, followBlock uint64) (uint64, error) {
	genesisTime := s.chainStartData.GenesisTime
	currSlot := slots.CurrentSlot(genesisTime)

	// In the event genesis has not occurred yet, we just request go back follow_distance blocks.
	if genesisTime == 0 || currSlot == 0 {
		earliestBlk := uint64(0)
		if followBlock > params.BeaconConfig().Eth1FollowDistance {
			earliestBlk = followBlock - params.BeaconConfig().Eth1FollowDistance
		}
		return earliestBlk, nil
	}
	votingTime := slots.VotingPeriodStartTime(genesisTime, currSlot)
	followBackDist := 2 * params.BeaconConfig().SecondsPerETH1Block * params.BeaconConfig().Eth1FollowDistance
	if followBackDist > votingTime {
		return 0, errors.Errorf("invalid genesis time provided. %d > %d", followBackDist, votingTime)
	}
	earliestValidTime := votingTime - followBackDist
	hdr, err := s.BlockByTimestamp(ctx, earliestValidTime)
	if err != nil {
		return 0, err
	}
	return hdr.Number.Uint64(), nil
}

// This performs a health check on our primary endpoint, and if it
// is ready to serve we connect to it again. This method is only
// relevant if we are on our backup endpoint.
func (s *Service) checkDefaultEndpoint() {
	primaryEndpoint := s.cfg.httpEndpoints[0]
	// Return early if we are running on our primary
	// endpoint.
	if s.cfg.currHttpEndpoint.Equals(primaryEndpoint) {
		return
	}

	httpClient, rpcClient, err := s.dialETH1Nodes(primaryEndpoint)
	if err != nil {
		log.Debugf("Primary endpoint not ready: %v", err)
		return
	}
	log.Info("Primary endpoint ready again, switching back to it")
	// Close the clients and let our main connection routine
	// properly connect with it.
	httpClient.Close()
	rpcClient.Close()
	// Close current active clients.
	s.closeClients()

	// Switch back to primary endpoint and try connecting
	// to it again.
	s.updateCurrHttpEndpoint(primaryEndpoint)
	s.retryETH1Node(nil)
}

// This is an inefficient way to search for the next endpoint, but given N is expected to be
// small ( < 25), it is fine to search this way.
func (s *Service) fallbackToNextEndpoint() {
	currEndpoint := s.cfg.currHttpEndpoint
	currIndex := 0
	totalEndpoints := len(s.cfg.httpEndpoints)

	for i, endpoint := range s.cfg.httpEndpoints {
		if endpoint.Equals(currEndpoint) {
			currIndex = i
			break
		}
	}
	nextIndex := currIndex + 1
	if nextIndex >= totalEndpoints {
		nextIndex = 0
	}
	s.updateCurrHttpEndpoint(s.cfg.httpEndpoints[nextIndex])
	if nextIndex != currIndex {
		log.Infof("Falling back to alternative endpoint: %s", logs.MaskCredentialsLogging(s.cfg.currHttpEndpoint.Url))
	}
}

// initializes our service from the provided eth1data object by initializing all the relevant
// fields and data.
func (s *Service) initializeEth1Data(ctx context.Context, eth1DataInDB *ethpb.ETH1ChainData) error {
	// The node has no eth1data persisted on disk, so we exit and instead
	// request from contract logs.
	if eth1DataInDB == nil {
		return nil
	}
	s.depositTrie = trie.CreateTrieFromProto(eth1DataInDB.Trie)
	s.chainStartData = eth1DataInDB.ChainstartData
	var err error
	if !reflect.ValueOf(eth1DataInDB.BeaconState).IsZero() {
		s.preGenesisState, err = v1.InitializeFromProto(eth1DataInDB.BeaconState)
		if err != nil {
			return errors.Wrap(err, "Could not initialize state trie")
		}
	}
	s.latestEth1Data = eth1DataInDB.CurrentEth1Data
	numOfItems := s.depositTrie.NumOfItems()
	s.lastReceivedMerkleIndex = int64(numOfItems - 1)
	if err := s.initDepositCaches(ctx, eth1DataInDB.DepositContainers); err != nil {
		return errors.Wrap(err, "could not initialize caches")
	}
	return nil
}

// validates that all deposit containers are valid and have their relevant indices
// in order.
func validateDepositContainers(ctrs []*ethpb.DepositContainer) bool {
	ctrLen := len(ctrs)
	// Exit for empty containers.
	if ctrLen == 0 {
		return true
	}
	// Sort deposits in ascending order.
	sort.Slice(ctrs, func(i, j int) bool {
		return ctrs[i].Index < ctrs[j].Index
	})
	startIndex := int64(0)
	for _, c := range ctrs {
		if c.Index != startIndex {
			log.Info("Recovering missing deposit containers, node is re-requesting missing deposit data")
			return false
		}
		startIndex++
	}
	return true
}

// validates the current powchain data saved and makes sure that any
// embedded genesis state is correctly accounted for.
func (s *Service) ensureValidPowchainData(ctx context.Context) error {
	genState, err := s.cfg.beaconDB.GenesisState(ctx)
	if err != nil {
		return err
	}
	// Exit early if no genesis state is saved.
	if genState == nil || genState.IsNil() {
		return nil
	}
	eth1Data, err := s.cfg.beaconDB.PowchainData(ctx)
	if err != nil {
		return errors.Wrap(err, "unable to retrieve eth1 data")
	}
	if eth1Data == nil || !eth1Data.ChainstartData.Chainstarted || !validateDepositContainers(eth1Data.DepositContainers) {
		pbState, err := v1.ProtobufBeaconState(s.preGenesisState.InnerStateUnsafe())
		if err != nil {
			return err
		}
		s.chainStartData = &ethpb.ChainStartData{
			Chainstarted:       true,
			GenesisTime:        genState.GenesisTime(),
			GenesisBlock:       0,
			Eth1Data:           genState.Eth1Data(),
			ChainstartDeposits: make([]*ethpb.Deposit, 0),
		}
		eth1Data = &ethpb.ETH1ChainData{
			CurrentEth1Data:   s.latestEth1Data,
			ChainstartData:    s.chainStartData,
			BeaconState:       pbState,
			Trie:              s.depositTrie.ToProto(),
			DepositContainers: s.cfg.depositCache.AllDepositContainers(ctx),
		}
		return s.cfg.beaconDB.SavePowchainData(ctx, eth1Data)
	}
	return nil
}

// Initializes a client for the engine API if an execution provider endpoint is set.
func (s *Service) initializeEngineAPIClient(ctx context.Context) error {
	if s.cfg.executionEndpoint == "" {
		return nil
	}
	opts := []engine.Option{
		engine.WithJWTSecret(s.cfg.executionEndpointJWTSecret),
	}
	client, err := engine.New(ctx, s.cfg.executionEndpoint, opts...)
	if err != nil {
		return err
	}
	s.engineAPIClient = client
	return nil
}

func dedupEndpoints(endpoints []string) []string {
	selectionMap := make(map[string]bool)
	newEndpoints := make([]string, 0, len(endpoints))
	for _, point := range endpoints {
		if selectionMap[point] {
			continue
		}
		newEndpoints = append(newEndpoints, point)
		selectionMap[point] = true
	}
	return newEndpoints
}

// Checks if the provided timestamp is beyond the prescribed bound from
// the current wall clock time.
func eth1HeadIsBehind(timestamp uint64) bool {
	timeout := prysmTime.Now().Add(-eth1Threshold)
	// check that web3 client is syncing
	return time.Unix(int64(timestamp), 0).Before(timeout) // lint:ignore uintcast -- timestamp will not exceed int64 in your lifetime.
}

func (s *Service) primaryConnected() bool {
	return s.cfg.currHttpEndpoint.Equals(s.cfg.httpEndpoints[0])
}<|MERGE_RESOLUTION|>--- conflicted
+++ resolved
@@ -214,18 +214,12 @@
 	}
 
 	if err := s.initializeEngineAPIClient(ctx); err != nil {
-<<<<<<< HEAD
-		return nil, err
-	}
-
-=======
 		return nil, errors.Wrap(err, "unable to initialize engine API client")
 	}
 
 	// Check transition configuration for the engine API client in the background.
 	go s.checkTransitionConfiguration(ctx)
 
->>>>>>> ac6ecbac
 	if err := s.ensureValidPowchainData(ctx); err != nil {
 		return nil, errors.Wrap(err, "unable to validate powchain data")
 	}
@@ -260,13 +254,7 @@
 	if s.cfg.currHttpEndpoint.Url == "" {
 		return
 	}
-<<<<<<< HEAD
-
-	// Check transition configuration for the engine API client in the background.
-	go s.checkTransitionConfiguration(s.ctx)
-
-=======
->>>>>>> ac6ecbac
+
 	go func() {
 		s.isRunning = true
 		s.waitForConnection()
