--- conflicted
+++ resolved
@@ -3,11 +3,6 @@
 import (
 	"context"
 
-<<<<<<< HEAD
-	"github.com/pkg/errors"
-=======
-	ptypes "github.com/gogo/protobuf/types"
->>>>>>> a4ff97d2
 	ethpb "github.com/prysmaticlabs/ethereumapis/eth/v1"
 	"go.opencensus.io/trace"
 	"google.golang.org/grpc/codes"
@@ -33,11 +28,7 @@
 }
 
 // ListForkChoiceHeads retrieves the fork choice leaves for the current head.
-<<<<<<< HEAD
 func (ds *Server) ListForkChoiceHeads(ctx context.Context, _ *emptypb.Empty) (*ethpb.ForkChoiceHeadsResponse, error) {
-	return nil, errors.New("unimplemented")
-=======
-func (ds *Server) ListForkChoiceHeads(ctx context.Context, _ *ptypes.Empty) (*ethpb.ForkChoiceHeadsResponse, error) {
 	ctx, span := trace.StartSpan(ctx, "debugv1.ListForkChoiceHeads")
 	defer span.End()
 
@@ -53,5 +44,4 @@
 	}
 
 	return resp, nil
->>>>>>> a4ff97d2
 }