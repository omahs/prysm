--- conflicted
+++ resolved
@@ -310,26 +310,12 @@
 // SubmitSignedBLSToExecutionChanges submits said object to the node's pool
 // if it passes validation the node must broadcast it to the network.
 func (bs *Server) SubmitSignedBLSToExecutionChanges(ctx context.Context, req *ethpbv2.SubmitBLSToExecutionChangesRequest) (*emptypb.Empty, error) {
-<<<<<<< HEAD
-	ctx, span := trace.StartSpan(ctx, "beacon.SubmitVoluntaryExit")
-=======
 	ctx, span := trace.StartSpan(ctx, "beacon.SubmitSignedBLSToExecutionChanges")
->>>>>>> 1c27b21b
 	defer span.End()
 	st, err := bs.ChainInfoFetcher.HeadState(ctx)
 	if err != nil {
 		return nil, status.Errorf(codes.Internal, "Could not get head state: %v", err)
 	}
-<<<<<<< HEAD
-	for _, change := range req.GetChanges() {
-		alphaChange := migration.V2SignedBLSToExecutionChangeToV1Alpha1(change)
-		_, err = blocks.ValidateBLSToExecutionChange(st, alphaChange)
-		if err != nil {
-			return nil, status.Errorf(codes.InvalidArgument, "Could not validate SignedBLSToExecutionChange: %v", err)
-		}
-		if err := blocks.VerifyBLSChangeSignature(st, change); err != nil {
-			return nil, status.Errorf(codes.InvalidArgument, "Could not validate signature: %v", err)
-=======
 	var failures []*helpers.SingleIndexedVerificationFailure
 	for i, change := range req.GetChanges() {
 		alphaChange := migration.V2SignedBLSToExecutionChangeToV1Alpha1(change)
@@ -347,17 +333,10 @@
 				Message: "Could not validate signature: " + err.Error(),
 			})
 			continue
->>>>>>> 1c27b21b
 		}
 		bs.BLSChangesPool.InsertBLSToExecChange(alphaChange)
 		if st.Version() >= version.Capella {
 			if err := bs.Broadcaster.Broadcast(ctx, alphaChange); err != nil {
-<<<<<<< HEAD
-				return nil, status.Errorf(codes.Internal, "Could not broadcast BLSToExecutionChange: %v", err)
-			}
-		}
-	}
-=======
 				failures = append(failures, &helpers.SingleIndexedVerificationFailure{
 					Index:   i,
 					Message: "Could not broadcast BLSToExecutionChange: " + err.Error(),
@@ -378,7 +357,6 @@
 		}
 		return nil, status.Errorf(codes.InvalidArgument, "One or more BLSToExecutionChange failed validation")
 	}
->>>>>>> 1c27b21b
 	return &emptypb.Empty{}, nil
 }
 
