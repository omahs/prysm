package validator

import (
	"context"
	"encoding/hex"
	"fmt"
	"strings"
	"time"

	"github.com/ethereum/go-ethereum/common"
	"github.com/ethereum/go-ethereum/common/hexutil"
	emptypb "github.com/golang/protobuf/ptypes/empty"
	"github.com/pkg/errors"
	"github.com/protolambda/go-kzg/eth"
	"github.com/prysmaticlabs/prysm/v3/beacon-chain/builder"
	blocks2 "github.com/prysmaticlabs/prysm/v3/beacon-chain/core/blocks"
	"github.com/prysmaticlabs/prysm/v3/beacon-chain/core/feed"
	blockfeed "github.com/prysmaticlabs/prysm/v3/beacon-chain/core/feed/block"
	"github.com/prysmaticlabs/prysm/v3/beacon-chain/core/helpers"
	"github.com/prysmaticlabs/prysm/v3/beacon-chain/core/transition"
	v "github.com/prysmaticlabs/prysm/v3/beacon-chain/core/validators"
	"github.com/prysmaticlabs/prysm/v3/beacon-chain/db/kv"
	"github.com/prysmaticlabs/prysm/v3/beacon-chain/state"
	fieldparams "github.com/prysmaticlabs/prysm/v3/config/fieldparams"
	"github.com/prysmaticlabs/prysm/v3/config/params"
	"github.com/prysmaticlabs/prysm/v3/consensus-types/blobs"
	"github.com/prysmaticlabs/prysm/v3/consensus-types/blocks"
	"github.com/prysmaticlabs/prysm/v3/consensus-types/interfaces"
	types "github.com/prysmaticlabs/prysm/v3/consensus-types/primitives"
	"github.com/prysmaticlabs/prysm/v3/encoding/bytesutil"
	enginev1 "github.com/prysmaticlabs/prysm/v3/proto/engine/v1"
	ethpb "github.com/prysmaticlabs/prysm/v3/proto/prysm/v1alpha1"
	"github.com/prysmaticlabs/prysm/v3/runtime/version"
	"github.com/prysmaticlabs/prysm/v3/time/slots"
	"github.com/sirupsen/logrus"
	"go.opencensus.io/trace"
	"google.golang.org/grpc/codes"
	"google.golang.org/grpc/status"
)

// eth1DataNotification is a latch to stop flooding logs with the same warning.
var eth1DataNotification bool

const eth1dataTimeout = 2 * time.Second

// GetBeaconBlock is called by a proposer during its assigned slot to request a block to sign
// by passing in the slot and the signed randao reveal of the slot. Returns a full block
// corresponding to the fork epoch
func (vs *Server) GetBeaconBlock(ctx context.Context, req *ethpb.BlockRequest) (*ethpb.GenericBeaconBlock, error) {
	ctx, span := trace.StartSpan(ctx, "ProposerServer.GetBeaconBlock")
	defer span.End()
	span.AddAttributes(trace.Int64Attribute("slot", int64(req.Slot)))

	// A syncing validator should not produce a block.
	if vs.SyncChecker.Syncing() {
		return nil, status.Error(codes.Unavailable, "Syncing to latest head, not ready to respond")
	}

	// An optimistic validator MUST NOT produce a block (i.e., sign across the DOMAIN_BEACON_PROPOSER domain).
	if err := vs.optimisticStatus(ctx); err != nil {
		return nil, status.Errorf(codes.Unavailable, "Validator is not ready to propose: %v", err)
	}

	sBlk, err := emptyBlockToSign(req.Slot)
	if err != nil {
		return nil, status.Errorf(codes.Internal, "Could not prepare block: %v", err)
	}

	parentRoot, err := vs.HeadFetcher.HeadRoot(ctx)
	if err != nil {
		return nil, status.Errorf(codes.Internal, "Could not get head root: %v", err)
	}
	head, err := vs.HeadFetcher.HeadState(ctx)
	if err != nil {
		return nil, status.Errorf(codes.Internal, "Could not get head state: %v", err)
	}
	head, err = transition.ProcessSlotsUsingNextSlotCache(ctx, head, parentRoot, req.Slot)
	if err != nil {
		return nil, status.Errorf(codes.Internal, "Could not process slots up to %d: %v", req.Slot, err)
	}

	blk := sBlk.Block()
	// Set slot, graffiti, randao reveal, and parent root.
	blk.SetSlot(req.Slot)
	blk.Body().SetGraffiti(req.Graffiti)
	blk.Body().SetRandaoReveal(req.RandaoReveal)
	blk.SetParentRoot(parentRoot)

	// Set eth1 data.
	eth1Data, err := vs.eth1DataMajorityVote(ctx, head)
	if err != nil {
		log.WithError(err).Error("Could not get eth1data")
	} else {
		blk.Body().SetEth1Data(eth1Data)

		// Set deposit and attestation.
		deposits, atts, err := vs.packDepositsAndAttestations(ctx, head, eth1Data) // TODO: split attestations and deposits
		if err != nil {
			log.WithError(err).Error("Could not pack deposits and attestations")
		} else {
			blk.Body().SetDeposits(deposits)
			blk.Body().SetAttestations(atts)
		}
	}

	// Set proposer index
	idx, err := helpers.BeaconProposerIndex(ctx, head)
	if err != nil {
		return nil, fmt.Errorf("could not calculate proposer index %v", err)
	}
	blk.SetProposerIndex(idx)

	// Set slashings
	validProposerSlashings, validAttSlashings := vs.getSlashings(ctx, head)
	blk.Body().SetProposerSlashings(validProposerSlashings)
	blk.Body().SetAttesterSlashings(validAttSlashings)

	// Set exits
	blk.Body().SetVoluntaryExits(vs.getExits(head, req))

	// Set sync aggregate. New in Altair.
	if req.Slot > 0 && slots.ToEpoch(req.Slot) >= params.BeaconConfig().AltairForkEpoch {
		syncAggregate, err := vs.getSyncAggregate(ctx, req.Slot-1, bytesutil.ToBytes32(parentRoot))
		if err != nil {
			log.WithError(err).Error("Could not get sync aggregate")
		} else {
			if err := blk.Body().SetSyncAggregate(syncAggregate); err != nil {
				log.WithError(err).Error("Could not set sync aggregate")
				if err := blk.Body().SetSyncAggregate(&ethpb.SyncAggregate{
					SyncCommitteeBits:      make([]byte, params.BeaconConfig().SyncCommitteeSize),
					SyncCommitteeSignature: make([]byte, fieldparams.BLSSignatureLength),
				}); err != nil {
					return nil, status.Errorf(codes.Internal, "Could not set default sync aggregate: %v", err)
				}
			}
		}
	}

	// Set execution data. New in Bellatrix
	var bundle *enginev1.BlobsBundle
	var executionData interfaces.ExecutionData
	if slots.ToEpoch(req.Slot) >= params.BeaconConfig().BellatrixForkEpoch {
		fallBackToLocal := true
		canUseBuilder, err := vs.canUseBuilder(ctx, req.Slot, idx)
		if err != nil {
			log.WithError(err).Warn("Proposer: failed to check if builder can be used")
		} else if canUseBuilder {
			h, err := vs.getPayloadHeaderFromBuilder(ctx, req.Slot, idx)
			if err != nil {
				log.WithError(err).Warn("Proposer: failed to get payload header from builder")
			} else {
				blk.SetBlinded(true)
				if err := blk.Body().SetExecution(h); err != nil {
					log.WithError(err).Warn("Proposer: failed to set execution payload")
				} else {
					fallBackToLocal = false
				}
			}
		}
		if fallBackToLocal {
			switch {
			case slots.ToEpoch(req.Slot) < params.BeaconConfig().EIP4844ForkEpoch:
				executionData, err := vs.getExecutionPayload(ctx, req.Slot, idx, bytesutil.ToBytes32(parentRoot), head)
				if err != nil {
					return nil, errors.Wrap(err, "could not get execution payload")
				}
				if err := blk.Body().SetExecution(executionData); err != nil {
					return nil, errors.Wrap(err, "could not set execution payload")
				}
			default:
				executionData, bundle, err = vs.getExecutionPayloadV2AndBlobsBundleV1(ctx, req.Slot, idx, bytesutil.ToBytes32(parentRoot), head)
				if err != nil {
					return nil, errors.Wrap(err, "could not get execution payload")
				}
				if err := blk.Body().SetExecution(executionData); err != nil {
					return nil, errors.Wrap(err, "could not set execution payload")
				}
				if err := blk.Body().SetBlobKzgCommitments(bundle.KzgCommitments); err != nil {
					return nil, errors.Wrap(err, "could not set blob kzg commitments")
				}
			}

		}
	}

	// Set bls to execution change. New in Capella
	if slots.ToEpoch(req.Slot) >= params.BeaconConfig().CapellaForkEpoch {
		changes, err := vs.BLSChangesPool.BLSToExecChangesForInclusion(head)
		if err != nil {
			log.WithError(err).Error("Could not get bls to execution changes")
		} else {
			if err := blk.Body().SetBLSToExecutionChanges(changes); err != nil {
				log.WithError(err).Error("Could not set bls to execution changes")
			}
		}
	}

	sr, err := vs.computeStateRoot(ctx, sBlk)
	if err != nil {
		return nil, status.Errorf(codes.Internal, "Could not compute state root: %v", err)
	}
	blk.SetStateRoot(sr)

	if slots.ToEpoch(req.Slot) >= params.BeaconConfig().EIP4844ForkEpoch {
		aggregatedProof, err := eth.ComputeAggregateKZGProof(blobs.BlobsSequenceImpl(bundle.Blobs))
		if err != nil {
			return nil, fmt.Errorf("failed to compute aggregated kzg proof: %v", err)
		}
		r, err := blk.HashTreeRoot()
		if err != nil {
			return nil, status.Errorf(codes.Internal, "Could not tree hash final block: %v", err)
		}
		vs.BlobsCache.Put(&ethpb.BlobsSidecar{
			BeaconBlockRoot: r[:],
			BeaconBlockSlot: req.Slot,
			Blobs:           bundle.Blobs,
			AggregatedProof: aggregatedProof[:],
		})
	}

	pb, err := blk.Proto()
	if err != nil {
		return nil, status.Errorf(codes.Internal, "Could not convert block to proto: %v", err)
	}
	if slots.ToEpoch(req.Slot) >= params.BeaconConfig().EIP4844ForkEpoch {
		return &ethpb.GenericBeaconBlock{Block: &ethpb.GenericBeaconBlock_EIP4844{EIP4844: pb.(*ethpb.BeaconBlock4844)}}, nil
	} else if slots.ToEpoch(req.Slot) >= params.BeaconConfig().CapellaForkEpoch {
		return &ethpb.GenericBeaconBlock{Block: &ethpb.GenericBeaconBlock_Capella{Capella: pb.(*ethpb.BeaconBlockCapella)}}, nil
	} else if slots.ToEpoch(req.Slot) >= params.BeaconConfig().BellatrixForkEpoch {
		return &ethpb.GenericBeaconBlock{Block: &ethpb.GenericBeaconBlock_Bellatrix{Bellatrix: pb.(*ethpb.BeaconBlockBellatrix)}}, nil
	} else if slots.ToEpoch(req.Slot) >= params.BeaconConfig().AltairForkEpoch {
		return &ethpb.GenericBeaconBlock{Block: &ethpb.GenericBeaconBlock_Altair{Altair: pb.(*ethpb.BeaconBlockAltair)}}, nil
	}
	return &ethpb.GenericBeaconBlock{Block: &ethpb.GenericBeaconBlock_Phase0{Phase0: pb.(*ethpb.BeaconBlock)}}, nil
}

func (vs *Server) getExits(head state.BeaconState, req *ethpb.BlockRequest) []*ethpb.SignedVoluntaryExit {
	exits := vs.ExitPool.PendingExits(head, req.Slot, false /*noLimit*/)
	validExits := make([]*ethpb.SignedVoluntaryExit, 0, len(exits))
	for _, exit := range exits {
		val, err := head.ValidatorAtIndexReadOnly(exit.Exit.ValidatorIndex)
		if err != nil {
			log.WithError(err).Warn("Proposer: invalid exit")
			continue
		}
		if err := blocks2.VerifyExitAndSignature(val, head.Slot(), head.Fork(), exit, head.GenesisValidatorsRoot()); err != nil {
			log.WithError(err).Warn("Proposer: invalid exit")
			continue
		}
		validExits = append(validExits, exit)
	}
	return validExits
}

func (vs *Server) getSlashings(ctx context.Context, head state.BeaconState) ([]*ethpb.ProposerSlashing, []*ethpb.AttesterSlashing) {
	proposerSlashings := vs.SlashingsPool.PendingProposerSlashings(ctx, head, false /*noLimit*/)
	validProposerSlashings := make([]*ethpb.ProposerSlashing, 0, len(proposerSlashings))
	for _, slashing := range proposerSlashings {
		_, err := blocks2.ProcessProposerSlashing(ctx, head, slashing, v.SlashValidator)
		if err != nil {
			log.WithError(err).Warn("Proposer: invalid proposer slashing")
			continue
		}
		validProposerSlashings = append(validProposerSlashings, slashing)
	}
	attSlashings := vs.SlashingsPool.PendingAttesterSlashings(ctx, head, false /*noLimit*/)
	validAttSlashings := make([]*ethpb.AttesterSlashing, 0, len(attSlashings))
	for _, slashing := range attSlashings {
		_, err := blocks2.ProcessAttesterSlashing(ctx, head, slashing, v.SlashValidator)
		if err != nil {
			log.WithError(err).Warn("Proposer: invalid attester slashing")
			continue
		}
		validAttSlashings = append(validAttSlashings, slashing)
	}
	return validProposerSlashings, validAttSlashings
}

func emptyBlockToSign(slot types.Slot) (interfaces.SignedBeaconBlock, error) {
	var sBlk interfaces.SignedBeaconBlock
	var err error
	switch {
	case slots.ToEpoch(slot) < params.BeaconConfig().AltairForkEpoch:
		sBlk, err = blocks.NewSignedBeaconBlock(&ethpb.SignedBeaconBlock{Block: &ethpb.BeaconBlock{Body: &ethpb.BeaconBlockBody{}}})
		if err != nil {
			return nil, status.Errorf(codes.Internal, "Could not initialize block for proposal: %v", err)
		}
	case slots.ToEpoch(slot) < params.BeaconConfig().BellatrixForkEpoch:
		sBlk, err = blocks.NewSignedBeaconBlock(&ethpb.SignedBeaconBlockAltair{Block: &ethpb.BeaconBlockAltair{Body: &ethpb.BeaconBlockBodyAltair{}}})
		if err != nil {
			return nil, status.Errorf(codes.Internal, "Could not initialize block for proposal: %v", err)
		}
	case slots.ToEpoch(slot) < params.BeaconConfig().CapellaForkEpoch:
		sBlk, err = blocks.NewSignedBeaconBlock(&ethpb.SignedBeaconBlockBellatrix{Block: &ethpb.BeaconBlockBellatrix{Body: &ethpb.BeaconBlockBodyBellatrix{}}})
		if err != nil {
			return nil, status.Errorf(codes.Internal, "Could not initialize block for proposal: %v", err)
		}
<<<<<<< HEAD
	case slots.ToEpoch(slot) < params.BeaconConfig().EIP4844ForkEpoch:
		blk, err = blocks.NewBeaconBlock(&ethpb.BeaconBlockCapella{Body: &ethpb.BeaconBlockBodyCapella{}})
		if err != nil {
			return nil, nil, status.Errorf(codes.Internal, "Could not initialize block for proposal: %v", err)
		}
=======
	default:
>>>>>>> 96981a07
		sBlk, err = blocks.NewSignedBeaconBlock(&ethpb.SignedBeaconBlockCapella{Block: &ethpb.BeaconBlockCapella{Body: &ethpb.BeaconBlockBodyCapella{}}})
		if err != nil {
			return nil, status.Errorf(codes.Internal, "Could not initialize block for proposal: %v", err)
		}
	default:
		blk, err = blocks.NewBeaconBlock(&ethpb.BeaconBlock4844{Body: &ethpb.BeaconBlockBody4844{}})
		if err != nil {
			return nil, nil, status.Errorf(codes.Internal, "Could not initialize block for proposal: %v", err)
		}
		sBlk, err = blocks.NewSignedBeaconBlock(&ethpb.SignedBeaconBlock4844{Block: &ethpb.BeaconBlock4844{Body: &ethpb.BeaconBlockBody4844{}}})
		if err != nil {
			return nil, nil, status.Errorf(codes.Internal, "Could not initialize block for proposal: %v", err)
		}
	}
	return sBlk, err
}

// ProposeBeaconBlock is called by a proposer during its assigned slot to create a block in an attempt
// to get it processed by the beacon node as the canonical head.
func (vs *Server) ProposeBeaconBlock(ctx context.Context, req *ethpb.GenericSignedBeaconBlock) (*ethpb.ProposeResponse, error) {
	ctx, span := trace.StartSpan(ctx, "ProposerServer.ProposeBeaconBlock")
	defer span.End()
	blk, err := blocks.NewSignedBeaconBlock(req.Block)
	if err != nil {
		return nil, status.Errorf(codes.InvalidArgument, "Could not decode block: %v", err)
	}
	return vs.proposeGenericBeaconBlock(ctx, blk)
}

// PrepareBeaconProposer caches and updates the fee recipient for the given proposer.
func (vs *Server) PrepareBeaconProposer(
	ctx context.Context, request *ethpb.PrepareBeaconProposerRequest,
) (*emptypb.Empty, error) {
	ctx, span := trace.StartSpan(ctx, "validator.PrepareBeaconProposer")
	defer span.End()
	var feeRecipients []common.Address
	var validatorIndices []types.ValidatorIndex

	newRecipients := make([]*ethpb.PrepareBeaconProposerRequest_FeeRecipientContainer, 0, len(request.Recipients))
	for _, r := range request.Recipients {
		f, err := vs.BeaconDB.FeeRecipientByValidatorID(ctx, r.ValidatorIndex)
		switch {
		case errors.Is(err, kv.ErrNotFoundFeeRecipient):
			newRecipients = append(newRecipients, r)
		case err != nil:
			return nil, status.Errorf(codes.Internal, "Could not get fee recipient by validator index: %v", err)
		default:
		}
		if common.BytesToAddress(r.FeeRecipient) != f {
			newRecipients = append(newRecipients, r)
		}
	}
	if len(newRecipients) == 0 {
		return &emptypb.Empty{}, nil
	}

	for _, recipientContainer := range newRecipients {
		recipient := hexutil.Encode(recipientContainer.FeeRecipient)
		if !common.IsHexAddress(recipient) {
			return nil, status.Errorf(codes.InvalidArgument, fmt.Sprintf("Invalid fee recipient address: %v", recipient))
		}
		feeRecipients = append(feeRecipients, common.BytesToAddress(recipientContainer.FeeRecipient))
		validatorIndices = append(validatorIndices, recipientContainer.ValidatorIndex)
	}
	if err := vs.BeaconDB.SaveFeeRecipientsByValidatorIDs(ctx, validatorIndices, feeRecipients); err != nil {
		return nil, status.Errorf(codes.Internal, "Could not save fee recipients: %v", err)
	}
	log.WithFields(logrus.Fields{
		"validatorIndices": validatorIndices,
	}).Info("Updated fee recipient addresses for validator indices")
	return &emptypb.Empty{}, nil
}

// GetFeeRecipientByPubKey returns a fee recipient from the beacon node's settings or db based on a given public key
func (vs *Server) GetFeeRecipientByPubKey(ctx context.Context, request *ethpb.FeeRecipientByPubKeyRequest) (*ethpb.FeeRecipientByPubKeyResponse, error) {
	ctx, span := trace.StartSpan(ctx, "validator.GetFeeRecipientByPublicKey")
	defer span.End()
	if request == nil {
		return nil, status.Errorf(codes.InvalidArgument, "request was empty")
	}

	resp, err := vs.ValidatorIndex(ctx, &ethpb.ValidatorIndexRequest{PublicKey: request.PublicKey})
	if err != nil {
		if strings.Contains(err.Error(), "Could not find validator index") {
			return &ethpb.FeeRecipientByPubKeyResponse{
				FeeRecipient: params.BeaconConfig().DefaultFeeRecipient.Bytes(),
			}, nil
		} else {
			log.WithError(err).Error("An error occurred while retrieving validator index")
			return nil, err
		}

	}
	address, err := vs.BeaconDB.FeeRecipientByValidatorID(ctx, resp.GetIndex())
	if err != nil {
		if errors.Is(err, kv.ErrNotFoundFeeRecipient) {
			return &ethpb.FeeRecipientByPubKeyResponse{
				FeeRecipient: params.BeaconConfig().DefaultFeeRecipient.Bytes(),
			}, nil
		} else {
			log.WithError(err).Error("An error occurred while retrieving fee recipient from db")
			return nil, status.Errorf(codes.Internal, err.Error())
		}
	}
	return &ethpb.FeeRecipientByPubKeyResponse{
		FeeRecipient: address.Bytes(),
	}, nil
}

func (vs *Server) proposeGenericBeaconBlock(ctx context.Context, blk interfaces.SignedBeaconBlock) (*ethpb.ProposeResponse, error) {
	ctx, span := trace.StartSpan(ctx, "ProposerServer.proposeGenericBeaconBlock")
	defer span.End()
	root, err := blk.Block().HashTreeRoot()
	if err != nil {
		return nil, fmt.Errorf("could not tree hash block: %v", err)
	}

	blk, err = vs.unblindBuilderBlock(ctx, blk)
	if err != nil {
		return nil, err
	}

	// Do not block proposal critical path with debug logging or block feed updates.
	defer func() {
		log.WithField("blockRoot", fmt.Sprintf("%#x", bytesutil.Trunc(root[:]))).Debugf(
			"Block proposal received via RPC")
		vs.BlockNotifier.BlockFeed().Send(&feed.Event{
			Type: blockfeed.ReceivedBlock,
			Data: &blockfeed.ReceivedBlockData{SignedBlock: blk},
		})
	}()

	if blk.Version() == version.EIP4844 {
		if err := vs.proposeBlockAndBlobs(ctx, root, blk); err != nil {
			return nil, errors.Wrap(err, "could not propose block and blob")
		}
	} else {
		// Broadcast the new block to the network.
		blkPb, err := blk.Proto()
		if err != nil {
			return nil, errors.Wrap(err, "could not get protobuf block")
		}
		if err := vs.P2P.Broadcast(ctx, blkPb); err != nil {
			return nil, fmt.Errorf("could not broadcast block: %v", err)
		}
		log.WithFields(logrus.Fields{
			"blockRoot": hex.EncodeToString(root[:]),
		}).Debug("Broadcasting block")

		if err := vs.BlockReceiver.ReceiveBlock(ctx, blk, root); err != nil {
			return nil, fmt.Errorf("could not process beacon block: %v", err)
		}

	}

	return &ethpb.ProposeResponse{
		BlockRoot: root[:],
	}, nil
}

func (vs *Server) proposeBlockAndBlobs(ctx context.Context, root [32]byte, blk interfaces.SignedBeaconBlock) error {
	blkPb, err := blk.Pb4844Block()
	if err != nil {
		return errors.Wrap(err, "could not get protobuf block")
	}
	sc, err := vs.BlobsCache.Get(blk.Block().Slot())
	if err != nil {
		return errors.Wrap(err, "could not get blobs from cache")
	}
	if err := vs.P2P.Broadcast(ctx, &ethpb.SignedBeaconBlockAndBlobsSidecar{
		BeaconBlock:  blkPb,
		BlobsSidecar: sc,
	}); err != nil {
		return fmt.Errorf("could not broadcast block: %v", err)
	}
	if err := vs.BlockReceiver.ReceiveBlock(ctx, blk, root); err != nil {
		return fmt.Errorf("could not process beacon block: %v", err)
	}
	if err := vs.BeaconDB.SaveBlobsSidecar(ctx, sc); err != nil {
		return errors.Wrap(err, "could not save sidecar to DB")
	}
	return nil
}

// computeStateRoot computes the state root after a block has been processed through a state transition and
// returns it to the validator client.
func (vs *Server) computeStateRoot(ctx context.Context, block interfaces.SignedBeaconBlock) ([]byte, error) {
	beaconState, err := vs.StateGen.StateByRoot(ctx, block.Block().ParentRoot())
	if err != nil {
		return nil, errors.Wrap(err, "could not retrieve beacon state")
	}
	root, err := transition.CalculateStateRoot(
		ctx,
		beaconState,
		block,
	)
	if err != nil {
		return nil, errors.Wrapf(err, "could not calculate state root at slot %d", beaconState.Slot())
	}

	log.WithField("beaconStateRoot", fmt.Sprintf("%#x", root)).Debugf("Computed state root")
	return root[:], nil
}

// SubmitValidatorRegistrations submits validator registrations.
func (vs *Server) SubmitValidatorRegistrations(ctx context.Context, reg *ethpb.SignedValidatorRegistrationsV1) (*emptypb.Empty, error) {
	if vs.BlockBuilder == nil || !vs.BlockBuilder.Configured() {
		return &emptypb.Empty{}, status.Errorf(codes.InvalidArgument, "Could not register block builder: %v", builder.ErrNoBuilder)
	}

	if err := vs.BlockBuilder.RegisterValidator(ctx, reg.Messages); err != nil {
		return nil, status.Errorf(codes.InvalidArgument, "Could not register block builder: %v", err)
	}

	return &emptypb.Empty{}, nil
}<|MERGE_RESOLUTION|>--- conflicted
+++ resolved
@@ -295,27 +295,15 @@
 		if err != nil {
 			return nil, status.Errorf(codes.Internal, "Could not initialize block for proposal: %v", err)
 		}
-<<<<<<< HEAD
 	case slots.ToEpoch(slot) < params.BeaconConfig().EIP4844ForkEpoch:
-		blk, err = blocks.NewBeaconBlock(&ethpb.BeaconBlockCapella{Body: &ethpb.BeaconBlockBodyCapella{}})
-		if err != nil {
-			return nil, nil, status.Errorf(codes.Internal, "Could not initialize block for proposal: %v", err)
-		}
-=======
+		sBlk, err = blocks.NewSignedBeaconBlock(&ethpb.SignedBeaconBlockCapella{Block: &ethpb.BeaconBlockCapella{Body: &ethpb.BeaconBlockBodyCapella{}}})
+		if err != nil {
+			return nil, status.Errorf(codes.Internal, "Could not initialize block for proposal: %v", err)
+		}
 	default:
->>>>>>> 96981a07
-		sBlk, err = blocks.NewSignedBeaconBlock(&ethpb.SignedBeaconBlockCapella{Block: &ethpb.BeaconBlockCapella{Body: &ethpb.BeaconBlockBodyCapella{}}})
+		sBlk, err = blocks.NewSignedBeaconBlock(&ethpb.SignedBeaconBlock4844{Block: &ethpb.BeaconBlock4844{Body: &ethpb.BeaconBlockBody4844{}}})
 		if err != nil {
 			return nil, status.Errorf(codes.Internal, "Could not initialize block for proposal: %v", err)
-		}
-	default:
-		blk, err = blocks.NewBeaconBlock(&ethpb.BeaconBlock4844{Body: &ethpb.BeaconBlockBody4844{}})
-		if err != nil {
-			return nil, nil, status.Errorf(codes.Internal, "Could not initialize block for proposal: %v", err)
-		}
-		sBlk, err = blocks.NewSignedBeaconBlock(&ethpb.SignedBeaconBlock4844{Block: &ethpb.BeaconBlock4844{Body: &ethpb.BeaconBlockBody4844{}}})
-		if err != nil {
-			return nil, nil, status.Errorf(codes.Internal, "Could not initialize block for proposal: %v", err)
 		}
 	}
 	return sBlk, err
