package altair

import (
	"context"
	"fmt"
	"time"

	"github.com/pkg/errors"
	types "github.com/prysmaticlabs/eth2-types"
	"github.com/prysmaticlabs/prysm/beacon-chain/core/helpers"
	coreTime "github.com/prysmaticlabs/prysm/beacon-chain/core/time"
	"github.com/prysmaticlabs/prysm/beacon-chain/state"
	"github.com/prysmaticlabs/prysm/config/params"
	"github.com/prysmaticlabs/prysm/crypto/bls"
	"github.com/prysmaticlabs/prysm/crypto/hash"
	"github.com/prysmaticlabs/prysm/encoding/bytesutil"
	"github.com/prysmaticlabs/prysm/math"
	ethpb "github.com/prysmaticlabs/prysm/proto/prysm/v1alpha1"
	"github.com/prysmaticlabs/prysm/time/slots"
)

const maxRandomByte = uint64(1<<8 - 1)

// ValidateNilSyncContribution validates the following fields are not nil:
// -the contribution and proof itself
// -the message within contribution and proof
// -the contribution within contribution and proof
// -the aggregation bits within contribution
func ValidateNilSyncContribution(s *ethpb.SignedContributionAndProof) error {
	if s == nil {
		return errors.New("signed message can't be nil")
	}
	if s.Message == nil {
		return errors.New("signed contribution's message can't be nil")
	}
	if s.Message.Contribution == nil {
		return errors.New("inner contribution can't be nil")
	}
	if s.Message.Contribution.AggregationBits == nil {
		return errors.New("contribution's bitfield can't be nil")
	}
	return nil
}

// NextSyncCommittee returns the next sync committee for a given state.
//
// Spec code:
// def get_next_sync_committee(state: BeaconState) -> SyncCommittee:
//    """
//    Return the next sync committee, with possible pubkey duplicates.
//    """
//    indices = get_next_sync_committee_indices(state)
//    pubkeys = [state.validators[index].pubkey for index in indices]
//    aggregate_pubkey = bls.AggregatePKs(pubkeys)
//    return SyncCommittee(pubkeys=pubkeys, aggregate_pubkey=aggregate_pubkey)
func NextSyncCommittee(ctx context.Context, s state.BeaconStateAltair) (*ethpb.SyncCommittee, error) {
	indices, err := NextSyncCommitteeIndices(ctx, s)
	if err != nil {
		return nil, err
	}
	pubkeys := make([][]byte, len(indices))
	for i, index := range indices {
		p := s.PubkeyAtIndex(index)
		pubkeys[i] = p[:]
	}
	aggregated, err := bls.AggregatePublicKeys(pubkeys)
	if err != nil {
		return nil, err
	}
	return &ethpb.SyncCommittee{
		Pubkeys:         pubkeys,
		AggregatePubkey: aggregated.Marshal(),
	}, nil
}

// NextSyncCommitteeIndices returns the next sync committee indices for a given state.
//
// Spec code:
// def get_next_sync_committee_indices(state: BeaconState) -> Sequence[ValidatorIndex]:
//    """
//    Return the sync committee indices, with possible duplicates, for the next sync committee.
//    """
//    epoch = Epoch(get_current_epoch(state) + 1)
//
//    MAX_RANDOM_BYTE = 2**8 - 1
//    active_validator_indices = get_active_validator_indices(state, epoch)
//    active_validator_count = uint64(len(active_validator_indices))
//    seed = get_seed(state, epoch, DOMAIN_SYNC_COMMITTEE)
//    i = 0
//    sync_committee_indices: List[ValidatorIndex] = []
//    while len(sync_committee_indices) < SYNC_COMMITTEE_SIZE:
//        shuffled_index = compute_shuffled_index(uint64(i % active_validator_count), active_validator_count, seed)
//        candidate_index = active_validator_indices[shuffled_index]
//        random_byte = hash(seed + uint_to_bytes(uint64(i // 32)))[i % 32]
//        effective_balance = state.validators[candidate_index].effective_balance
//        if effective_balance * MAX_RANDOM_BYTE >= MAX_EFFECTIVE_BALANCE * random_byte:
//            sync_committee_indices.append(candidate_index)
//        i += 1
//    return sync_committee_indices
func NextSyncCommitteeIndices(ctx context.Context, s state.BeaconStateAltair) ([]types.ValidatorIndex, error) {
	epoch := coreTime.NextEpoch(s)
	indices, err := helpers.ActiveValidatorIndices(ctx, s, epoch)
	if err != nil {
		return nil, err
	}
	seed, err := helpers.Seed(s, epoch, params.BeaconConfig().DomainSyncCommittee)
	if err != nil {
		return nil, err
	}
	count := uint64(len(indices))
	cfg := params.BeaconConfig()
	syncCommitteeSize := cfg.SyncCommitteeSize
	cIndices := make([]types.ValidatorIndex, 0, syncCommitteeSize)
	hashFunc := hash.CustomSHA256Hasher()

	for i := types.ValidatorIndex(0); uint64(len(cIndices)) < params.BeaconConfig().SyncCommitteeSize; i++ {
		if ctx.Err() != nil {
			return nil, ctx.Err()
		}

		sIndex, err := helpers.ComputeShuffledIndex(i.Mod(count), count, seed, true)
		if err != nil {
			return nil, err
		}

		b := append(seed[:], bytesutil.Bytes8(uint64(i.Div(32)))...)
		randomByte := hashFunc(b)[i%32]
		cIndex := indices[sIndex]
		v, err := s.ValidatorAtIndexReadOnly(cIndex)
		if err != nil {
			return nil, err
		}

		effectiveBal := v.EffectiveBalance()
		if effectiveBal*maxRandomByte >= cfg.MaxEffectiveBalance*uint64(randomByte) {
			cIndices = append(cIndices, cIndex)
		}
	}

	return cIndices, nil
}

// SyncSubCommitteePubkeys returns the pubkeys participating in a sync subcommittee.
//
// def get_sync_subcommittee_pubkeys(state: BeaconState, subcommittee_index: uint64) -> Sequence[BLSPubkey]:
//    # Committees assigned to `slot` sign for `slot - 1`
//    # This creates the exceptional logic below when transitioning between sync committee periods
//    next_slot_epoch = compute_epoch_at_slot(Slot(state.slot + 1))
//    if compute_sync_committee_period(get_current_epoch(state)) == compute_sync_committee_period(next_slot_epoch):
//        sync_committee = state.current_sync_committee
//    else:
//        sync_committee = state.next_sync_committee
//
//    # Return pubkeys for the subcommittee index
//    sync_subcommittee_size = SYNC_COMMITTEE_SIZE // SYNC_COMMITTEE_SUBNET_COUNT
//    i = subcommittee_index * sync_subcommittee_size
//    return sync_committee.pubkeys[i:i + sync_subcommittee_size]
func SyncSubCommitteePubkeys(syncCommittee *ethpb.SyncCommittee, subComIdx types.CommitteeIndex) ([][]byte, error) {
	cfg := params.BeaconConfig()
	subCommSize := cfg.SyncCommitteeSize / cfg.SyncCommitteeSubnetCount
	i := uint64(subComIdx) * subCommSize
	endOfSubCom := i + subCommSize
	pubkeyLen := uint64(len(syncCommittee.Pubkeys))
	if endOfSubCom > pubkeyLen {
		return nil, errors.Errorf("end index is larger than array length: %d > %d", endOfSubCom, pubkeyLen)
	}
	return syncCommittee.Pubkeys[i:endOfSubCom], nil
}

// IsSyncCommitteeAggregator checks whether the provided signature is for a valid
// aggregator.
//
// def is_sync_committee_aggregator(signature: BLSSignature) -> bool:
//    modulo = max(1, SYNC_COMMITTEE_SIZE // SYNC_COMMITTEE_SUBNET_COUNT // TARGET_AGGREGATORS_PER_SYNC_SUBCOMMITTEE)
//    return bytes_to_uint64(hash(signature)[0:8]) % modulo == 0
func IsSyncCommitteeAggregator(sig []byte) (bool, error) {
	if len(sig) != params.BeaconConfig().BLSSignatureLength {
		return false, errors.New("incorrect sig length")
	}

	cfg := params.BeaconConfig()
	modulo := math.Max(1, cfg.SyncCommitteeSize/cfg.SyncCommitteeSubnetCount/cfg.TargetAggregatorsPerSyncSubcommittee)
	hashedSig := hash.Hash(sig)
	return bytesutil.FromBytes8(hashedSig[:8])%modulo == 0, nil
}

// ValidateSyncMessageTime validates sync message to ensure that the provided slot is valid.
func ValidateSyncMessageTime(slot types.Slot, genesisTime time.Time, clockDisparity time.Duration) error {
	if err := slots.ValidateClock(slot, uint64(genesisTime.Unix())); err != nil {
		return err
	}
	messageTime, err := slots.ToTime(uint64(genesisTime.Unix()), slot)
	if err != nil {
		return err
	}
	currentSlot := slots.Since(genesisTime)
	slotStartTime, err := slots.ToTime(uint64(genesisTime.Unix()), currentSlot)
	if err != nil {
		return err
	}

	lowestSlotBound := slotStartTime.Add(-clockDisparity)
	currentLowerBound := time.Now().Add(-clockDisparity)
	// In the event the Slot's start time, is before the
	// current allowable bound, we set the slot's start
	// time as the bound.
	if slotStartTime.Before(currentLowerBound) {
		lowestSlotBound = slotStartTime
	}

	lowerBound := lowestSlotBound
	upperBound := time.Now().Add(clockDisparity)
	// Verify sync message slot is within the time range.
	if messageTime.Before(lowerBound) || messageTime.After(upperBound) {
		return fmt.Errorf(
			"sync message slot %d not within allowable range of slots %d to %d",
			slot,
<<<<<<< HEAD
			core.SlotsSince(lowerBound),
			core.SlotsSince(upperBound),
=======
			uint64(lowerBound.Unix()-genesisTime.Unix())/params.BeaconConfig().SecondsPerSlot,
			uint64(upperBound.Unix()-genesisTime.Unix())/params.BeaconConfig().SecondsPerSlot,
>>>>>>> f7845afa
		)
	}
	return nil
}<|MERGE_RESOLUTION|>--- conflicted
+++ resolved
@@ -215,13 +215,8 @@
 		return fmt.Errorf(
 			"sync message slot %d not within allowable range of slots %d to %d",
 			slot,
-<<<<<<< HEAD
-			core.SlotsSince(lowerBound),
-			core.SlotsSince(upperBound),
-=======
 			uint64(lowerBound.Unix()-genesisTime.Unix())/params.BeaconConfig().SecondsPerSlot,
 			uint64(upperBound.Unix()-genesisTime.Unix())/params.BeaconConfig().SecondsPerSlot,
->>>>>>> f7845afa
 		)
 	}
 	return nil
