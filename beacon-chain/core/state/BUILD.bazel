load("@prysm//tools/go:def.bzl", "go_library", "go_test")

# gazelle:exclude testdata

go_library(
    name = "go_default_library",
    srcs = [
        "log.go",
        "skip_slot_cache.go",
        "state.go",
        "trailing_slot_state_cache.go",
        "transition.go",
        "transition_no_verify_sig.go",
    ],
    importpath = "github.com/prysmaticlabs/prysm/beacon-chain/core/state",
    visibility = [
        "//beacon-chain:__subpackages__",
        "//endtoend:__pkg__",
        "//fuzz:__pkg__",
        "//shared/interop:__pkg__",
        "//shared/testutil:__pkg__",
        "//shared/testutil/altair:__pkg__",
        "//spectest:__subpackages__",
        "//tools/benchmark-files-gen:__pkg__",
        "//tools/genesis-state-gen:__pkg__",
        "//tools/pcli:__pkg__",
    ],
    deps = [
        "//beacon-chain/cache:go_default_library",
        "//beacon-chain/core/altair:go_default_library",
        "//beacon-chain/core/blocks:go_default_library",
        "//beacon-chain/core/epoch:go_default_library",
        "//beacon-chain/core/epoch/precompute:go_default_library",
        "//beacon-chain/core/helpers:go_default_library",
        "//beacon-chain/core/state/interop:go_default_library",
        "//beacon-chain/core/validators:go_default_library",
        "//beacon-chain/state/interface:go_default_library",
        "//beacon-chain/state/v1:go_default_library",
        "//proto/beacon/p2p/v1:go_default_library",
        "//proto/eth/v1alpha1:go_default_library",
        "//proto/interfaces:go_default_library",
        "//shared/bls:go_default_library",
        "//shared/bytesutil:go_default_library",
        "//shared/featureconfig:go_default_library",
        "//shared/hashutil:go_default_library",
<<<<<<< HEAD
        "//shared/interfaces:go_default_library",
        "//shared/interfaces/version:go_default_library",
=======
>>>>>>> 5be1ccd3
        "//shared/mathutil:go_default_library",
        "//shared/params:go_default_library",
        "//shared/traceutil:go_default_library",
        "@com_github_pkg_errors//:go_default_library",
        "@com_github_prometheus_client_golang//prometheus:go_default_library",
        "@com_github_prometheus_client_golang//prometheus/promauto:go_default_library",
        "@com_github_prysmaticlabs_eth2_types//:go_default_library",
        "@com_github_sirupsen_logrus//:go_default_library",
        "@io_opencensus_go//trace:go_default_library",
    ],
)

go_test(
    name = "go_default_test",
    size = "small",
    srcs = [
        "altair_transition_no_verify_sig_test.go",
        "benchmarks_test.go",
        "skip_slot_cache_test.go",
        "state_fuzz_test.go",
        "state_test.go",
        "trailing_slot_state_cache_test.go",
        "transition_fuzz_test.go",
        "transition_no_verify_sig_test.go",
        "transition_test.go",
    ],
    data = [
        "//shared/benchutil/benchmark_files:benchmark_data",
    ],
    embed = [":go_default_library"],
    shard_count = 3,
    deps = [
        "//beacon-chain/core/altair:go_default_library",
        "//beacon-chain/core/blocks:go_default_library",
        "//beacon-chain/core/helpers:go_default_library",
        "//beacon-chain/p2p/types:go_default_library",
        "//beacon-chain/state/interface:go_default_library",
        "//beacon-chain/state/v1:go_default_library",
        "//proto/beacon/p2p/v1:go_default_library",
        "//proto/eth/v1alpha1:go_default_library",
<<<<<<< HEAD
        "//proto/prysm/v2:go_default_library",
=======
        "//proto/eth/v1alpha1/wrapper:go_default_library",
>>>>>>> 5be1ccd3
        "//shared/attestationutil:go_default_library",
        "//shared/benchutil:go_default_library",
        "//shared/bls:go_default_library",
        "//shared/bytesutil:go_default_library",
        "//shared/copyutil:go_default_library",
        "//shared/hashutil:go_default_library",
        "//shared/params:go_default_library",
        "//shared/testutil:go_default_library",
        "//shared/testutil/assert:go_default_library",
        "//shared/testutil/require:go_default_library",
        "//shared/trieutil:go_default_library",
        "@com_github_google_gofuzz//:go_default_library",
        "@com_github_prysmaticlabs_eth2_types//:go_default_library",
        "@com_github_prysmaticlabs_go_bitfield//:go_default_library",
        "@com_github_sirupsen_logrus//:go_default_library",
        "@org_golang_google_protobuf//proto:go_default_library",
    ],
)

go_test(
    name = "go_benchmark_test",
    size = "large",
    srcs = ["benchmarks_test.go"],
    args = [
        "-test.bench=.",
        "-test.benchmem",
        "-test.v",
    ],
    local = True,
    tags = [
        "benchmark",
        "manual",
        "no-cache",
    ],
    deps = [
        "//beacon-chain/core/blocks:go_default_library",
        "//beacon-chain/core/helpers:go_default_library",
        "//beacon-chain/core/state:go_default_library",
        "//beacon-chain/state/v1:go_default_library",
        "//proto/beacon/p2p/v1:go_default_library",
        "//shared/benchutil:go_default_library",
        "//shared/params:go_default_library",
        "//shared/testutil/require:go_default_library",
        "@org_golang_google_protobuf//proto:go_default_library",
    ],
)<|MERGE_RESOLUTION|>--- conflicted
+++ resolved
@@ -43,11 +43,6 @@
         "//shared/bytesutil:go_default_library",
         "//shared/featureconfig:go_default_library",
         "//shared/hashutil:go_default_library",
-<<<<<<< HEAD
-        "//shared/interfaces:go_default_library",
-        "//shared/interfaces/version:go_default_library",
-=======
->>>>>>> 5be1ccd3
         "//shared/mathutil:go_default_library",
         "//shared/params:go_default_library",
         "//shared/traceutil:go_default_library",
@@ -88,11 +83,7 @@
         "//beacon-chain/state/v1:go_default_library",
         "//proto/beacon/p2p/v1:go_default_library",
         "//proto/eth/v1alpha1:go_default_library",
-<<<<<<< HEAD
-        "//proto/prysm/v2:go_default_library",
-=======
         "//proto/eth/v1alpha1/wrapper:go_default_library",
->>>>>>> 5be1ccd3
         "//shared/attestationutil:go_default_library",
         "//shared/benchutil:go_default_library",
         "//shared/bls:go_default_library",
