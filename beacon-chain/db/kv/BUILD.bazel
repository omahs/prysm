--- conflicted
+++ resolved
@@ -40,21 +40,13 @@
         "//beacon-chain/state/genesis:go_default_library",
         "//beacon-chain/state/interface:go_default_library",
         "//beacon-chain/state/v1:go_default_library",
-<<<<<<< HEAD
         "//beacon-chain/state/v2:go_default_library",
-        "//proto/beacon/db:go_default_library",
-        "//proto/beacon/p2p/v1:go_default_library",
-=======
->>>>>>> 2d10bcf1
         "//proto/interfaces:go_default_library",
         "//proto/prysm/v1alpha1:go_default_library",
         "//proto/prysm/v1alpha1/wrapper:go_default_library",
         "//proto/prysm/v2:go_default_library",
-<<<<<<< HEAD
+        "//proto/prysm/v2/state:go_default_library",
         "//proto/prysm/v2/wrapper:go_default_library",
-=======
-        "//proto/prysm/v2/state:go_default_library",
->>>>>>> 2d10bcf1
         "//shared/bytesutil:go_default_library",
         "//shared/fileutil:go_default_library",
         "//shared/params:go_default_library",
@@ -109,11 +101,8 @@
         "//proto/prysm/v1alpha1:go_default_library",
         "//proto/prysm/v1alpha1/wrapper:go_default_library",
         "//proto/prysm/v2:go_default_library",
-<<<<<<< HEAD
+        "//proto/prysm/v2/state:go_default_library",
         "//proto/prysm/v2/wrapper:go_default_library",
-=======
-        "//proto/prysm/v2/state:go_default_library",
->>>>>>> 2d10bcf1
         "//proto/testing:go_default_library",
         "//shared/bytesutil:go_default_library",
         "//shared/params:go_default_library",
