--- conflicted
+++ resolved
@@ -89,14 +89,10 @@
 	sortedForkVersions := SortedForkVersions(fSchedule)
 	forkEpoch := types.Epoch(0)
 	for _, forkVersion := range sortedForkVersions {
-<<<<<<< HEAD
-		epoch := fSchedule[forkVersion]
-=======
 		epoch, ok := fSchedule[forkVersion]
 		if !ok {
 			return nil, errors.Errorf("fork version %x doesn't exist in schedule", forkVersion)
 		}
->>>>>>> a9f21706
 		if targetEpoch >= epoch {
 			previousForkVersion = currentForkVersion
 			currentForkVersion = forkVersion
@@ -128,24 +124,16 @@
 
 // NextForkData retrieves the next fork data according to the
 // provided current epoch.
-<<<<<<< HEAD
-func NextForkData(currEpoch types.Epoch) ([4]byte, types.Epoch) {
-=======
 func NextForkData(currEpoch types.Epoch) ([4]byte, types.Epoch, error) {
->>>>>>> a9f21706
 	fSchedule := params.BeaconConfig().ForkVersionSchedule
 	sortedForkVersions := SortedForkVersions(fSchedule)
 	nextForkEpoch := types.Epoch(math.MaxUint64)
 	nextForkVersion := [4]byte{}
 	for _, forkVersion := range sortedForkVersions {
-<<<<<<< HEAD
-		epoch := fSchedule[forkVersion]
-=======
 		epoch, ok := fSchedule[forkVersion]
 		if !ok {
 			return [4]byte{}, 0, errors.Errorf("fork version %x doesn't exist in schedule", forkVersion)
 		}
->>>>>>> a9f21706
 		// If we get an epoch larger than out current epoch
 		// we set this as our next fork epoch and exit the
 		// loop.
@@ -163,11 +151,7 @@
 			nextForkVersion = forkVersion
 		}
 	}
-<<<<<<< HEAD
-	return nextForkVersion, nextForkEpoch
-=======
 	return nextForkVersion, nextForkEpoch, nil
->>>>>>> a9f21706
 }
 
 // SortedForkVersions sorts the provided fork schedule in ascending order
