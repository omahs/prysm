--- conflicted
+++ resolved
@@ -163,11 +163,7 @@
 ) (*ethpb.Deposit, error) {
 	withdrawalCreds := hashutil.Hash(withdrawalKey)
 	withdrawalCreds[0] = params.BeaconConfig().BLSWithdrawalPrefixByte
-<<<<<<< HEAD
-	depositData := &ethpb.DepositData{
-=======
 	depositMessage := &pb.DepositMessage{
->>>>>>> d7103fde
 		PublicKey:             publicKey,
 		Amount:                balance,
 		WithdrawalCredentials: withdrawalCreds[:],
@@ -186,7 +182,7 @@
 	if err != nil {
 		return nil, err
 	}
-	depositData := &ethpb.Deposit_Data{
+	depositData := &ethpb.DepositData{
 		PublicKey:             publicKey,
 		Amount:                balance,
 		WithdrawalCredentials: withdrawalCreds[:],
@@ -329,11 +325,7 @@
 			withdrawalCreds := hashutil.Hash(publicKeys[1].Marshal())
 			withdrawalCreds[0] = params.BeaconConfig().BLSWithdrawalPrefixByte
 
-<<<<<<< HEAD
-			depositData := &ethpb.DepositData{
-=======
 			depositMessage := &pb.DepositMessage{
->>>>>>> d7103fde
 				PublicKey:             publicKeys[1].Marshal(),
 				Amount:                params.BeaconConfig().MaxEffectiveBalance,
 				WithdrawalCredentials: withdrawalCreds[:],
